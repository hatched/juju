--- conflicted
+++ resolved
@@ -193,15 +193,11 @@
 		logger.Debugf("no cached API connection settings found")
 	}
 	try.Start(func(stop <-chan struct{}) (io.Closer, error) {
-<<<<<<< HEAD
-		return apiConfigConnect(info, envs, envName, apiOpen, stop, delay)
-=======
 		cfg, err := getConfig(info, envs, envName)
 		if err != nil {
 			return nil, err
 		}
-		return apiConfigConnect(cfg, stop, delay)
->>>>>>> c5defe27
+		return apiConfigConnect(cfg, apiOpen, stop, delay)
 	})
 	try.Close()
 	val0, err := try.Result()
@@ -288,23 +284,7 @@
 // its endpoint. It only starts the attempt after the given delay,
 // to allow the faster apiInfoConnect to hopefully succeed first.
 // It returns nil if there was no configuration information found.
-<<<<<<< HEAD
-func apiConfigConnect(info configstore.EnvironInfo, envs *environs.Environs, envName string, apiOpen apiOpenFunc, stop <-chan struct{}, delay time.Duration) (apiState, error) {
-	var cfg *config.Config
-	var err error
-	if info != nil && len(info.BootstrapConfig()) > 0 {
-		cfg, err = config.New(config.NoDefaults, info.BootstrapConfig())
-	} else if envs != nil {
-		cfg, err = envs.Config(envName)
-		if errors.IsNotFound(err) {
-			return nil, err
-		}
-	} else {
-		return nil, errors.NotFoundf("environment %q", envName)
-	}
-=======
-func apiConfigConnect(cfg *config.Config, stop <-chan struct{}, delay time.Duration) (apiState, error) {
->>>>>>> c5defe27
+func apiConfigConnect(cfg *config.Config, apiOpen apiOpenFunc, stop <-chan struct{}, delay time.Duration) (apiState, error) {
 	select {
 	case <-time.After(delay):
 	case <-stop:
