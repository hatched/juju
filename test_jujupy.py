__metaclass__ = type

from contextlib import contextmanager
from datetime import timedelta
import os
import shutil
import subprocess
import tempfile
from textwrap import dedent
from unittest import TestCase

from mock import (
    MagicMock,
    patch,
)
import yaml

from jujupy import (
    CannotConnectEnv,
    Environment,
    EnvJujuClient,
    ErroredUnit,
    format_listing,
    JujuClientDevel,
    SimpleEnvironment,
    Status,
    until_timeout,
)


class TestErroredUnit(TestCase):

    def test_output(self):
        e = ErroredUnit('bar', 'baz')
        self.assertEqual('bar is in state baz', str(e))


class TestUntilTimeout(TestCase):

    def test_no_timeout(self):

        iterator = until_timeout(0)

        def now_iter():
            yield iterator.start
            yield iterator.start
            assert False

        with patch.object(iterator, 'now', now_iter().next):
            for x in iterator:
                self.assertIs(None, x)
                break

    @contextmanager
    def patched_until(self, timeout, deltas):
        iterator = until_timeout(timeout)
        def now_iter():
            for d in deltas:
                yield iterator.start + d
            assert False
        with patch.object(iterator, 'now', now_iter().next):
            yield iterator

    def test_timeout(self):
        with self.patched_until(
            5, [timedelta(), timedelta(0, 4), timedelta(0, 5)]) as until:
            results = list(until)
        self.assertEqual([5, 1], results)

    def test_long_timeout(self):
        deltas = [timedelta(), timedelta(4, 0), timedelta(5, 0)]
        with self.patched_until(86400 * 5, deltas) as until:
            self.assertEqual([86400 * 5, 86400], list(until))


class TestEnvJujuClient(TestCase):

    def test_get_version(self):
        value = ' 5.6 \n'
        with patch('subprocess.check_output', return_value=value) as vsn:
            version = EnvJujuClient.get_version()
        self.assertEqual('5.6', version)
        vsn.assert_called_with(('juju', '--version'))

<<<<<<< HEAD
    def test_get_version_path(self):
        with patch('subprocess.check_output', return_value=' 4.3') as vsn:
            JujuClientDevelFake.get_version('foo/bar/baz')
        vsn.assert_called_once_with(('foo/bar/baz', '--version'))

=======
    def test_get_matching_agent_version(self):
        client = EnvJujuClient(SimpleEnvironment(None, {'type': 'local'}),
                               '1.23-series-arch', None)
        self.assertEqual('1.23.1', client.get_matching_agent_version())
        self.assertEqual('1.23', client.get_matching_agent_version(
                         no_build=True))
        client.version = '1.20-beta1-series-arch'
        self.assertEqual('1.20-beta1.1', client.get_matching_agent_version())

    def test_upgrade_juju_nonlocal(self):
        client = EnvJujuClient(
            SimpleEnvironment('foo', {'type': 'nonlocal'}), '1.234-76', None)
        with patch.object(client, 'juju') as juju_mock:
            client.upgrade_juju()
        juju_mock.assert_called_with(
            client, 'upgrade-juju', ('--version', '1.234'))

    def test_upgrade_juju_local(self):
        client = EnvJujuClient(
            SimpleEnvironment('foo', {'type': 'local'}), '1.234-76', None)
        with patch.object(client, 'juju') as juju_mock:
            client.upgrade_juju()
        juju_mock.assert_called_with(
            client, 'upgrade-juju', ('--version', '1.234', '--upload-tools',))
>>>>>>> dde5ed67

    def test_by_version(self):
        def juju_cmd_iterator():
            yield '1.17'
            yield '1.16'
            yield '1.16.1'
            yield '1.15'

        context = patch.object(
<<<<<<< HEAD
            JujuClientDevel, 'get_version',
            side_effect=juju_cmd_iterator().send)
=======
            EnvJujuClient, 'get_version',
            side_effect=juju_cmd_iterator().next)
>>>>>>> dde5ed67
        with context:
            self.assertIs(EnvJujuClient,
                          type(EnvJujuClient.by_version(None)))
            with self.assertRaisesRegexp(Exception, 'Unsupported juju: 1.16'):
                EnvJujuClient.by_version(None)
            with self.assertRaisesRegexp(Exception,
                                         'Unsupported juju: 1.16.1'):
                EnvJujuClient.by_version(None)
            client = EnvJujuClient.by_version(None)
            self.assertIs(EnvJujuClient, type(client))
            self.assertEqual('1.15', client.version)

    def test_by_version_path(self):
        with patch('subprocess.check_output', return_value=' 4.3') as vsn:
            client = JujuClientDevelFake.by_version('foo/bar/qux')
        vsn.assert_called_once_with(('foo/bar/qux', '--version'))
        self.assertNotEqual(client.full_path, 'foo/bar/qux')
        self.assertEqual(client.full_path, os.path.abspath('foo/bar/qux'))

    def test_full_args(self):
        env = Environment('foo', '')
        client = EnvJujuClient(env, None, 'my/juju/bin')
        full = client._full_args('bar', False, ('baz', 'qux'))
        self.assertEqual(('juju', '--show-log', 'bar', '-e', 'foo', 'baz',
                          'qux'), full)
        full = client._full_args('bar', True, ('baz', 'qux'))
        self.assertEqual((
            'juju', '--show-log', 'bar', '-e', 'foo',
            'baz', 'qux'), full)
        client.env = None
        full = client._full_args('bar', False, ('baz', 'qux'))
        self.assertEqual(('juju', '--show-log', 'bar', 'baz', 'qux'), full)

    def test_full_args_debug(self):
        env = Environment('foo', '')
        client = EnvJujuClient(env, None, 'my/juju/bin')
        client.debug = True
        full = client._full_args('bar', False, ('baz', 'qux'))
        self.assertEqual((
            'juju', '--debug', 'bar', '-e', 'foo', 'baz', 'qux'), full)

    def test_bootstrap_hpcloud(self):
        env = Environment('hp', '')
        with patch.object(env, 'hpcloud', lambda: True):
            with patch.object(EnvJujuClient, 'juju') as mock:
                EnvJujuClient(env, None, None).bootstrap()
            mock.assert_called_with(
                'bootstrap', ('--constraints', 'mem=2G'), False)

    def test_bootstrap_non_sudo(self):
        env = Environment('foo', '')
        with patch.object(EnvJujuClient, 'juju') as mock:
            client = EnvJujuClient(env, None, None)
            with patch.object(client.env, 'needs_sudo', lambda: False):
                client.bootstrap()
            mock.assert_called_with(
                'bootstrap', ('--constraints', 'mem=2G'), False)

    def test_bootstrap_sudo(self):
        env = Environment('foo', '')
        client = EnvJujuClient(env, None, None)
        with patch.object(client.env, 'needs_sudo', lambda: True):
            with patch.object(client, 'juju') as mock:
                client.bootstrap()
            mock.assert_called_with(
                'bootstrap', ('--constraints', 'mem=2G'), True)

    def test_destroy_environment_non_sudo(self):
        env = Environment('foo', '')
        client = EnvJujuClient(env, None, None)
        with patch.object(client.env, 'needs_sudo', lambda: False):
            with patch.object(client, 'juju') as mock:
                client.destroy_environment()
            mock.assert_called_with(
                'destroy-environment', ('foo', '--force', '-y'),
                False, check=False, include_e=False)

    def test_destroy_environment_sudo(self):
        env = Environment('foo', '')
        client = EnvJujuClient(env, None, None)
        with patch.object(client.env, 'needs_sudo', lambda: True):
            with patch.object(client, 'juju') as mock:
                client.destroy_environment()
            mock.assert_called_with(
                'destroy-environment', ('foo', '--force', '-y'),
                True, check=False, include_e=False)

    def test_get_juju_output(self):
        env = Environment('foo', '')
        asdf = lambda x, stderr, env: 'asdf'
        client = EnvJujuClient(env, None, None)
        with patch('subprocess.check_output', side_effect=asdf) as mock:
            result = client.get_juju_output('bar')
        self.assertEqual('asdf', result)
        self.assertEqual((('juju', '--show-log', 'bar', '-e', 'foo'),),
                         mock.call_args[0])

    def test_get_juju_output_accepts_varargs(self):
        env = Environment('foo', '')
        asdf = lambda x, stderr, env: 'asdf'
        client = EnvJujuClient(env, None, None)
        with patch('subprocess.check_output', side_effect=asdf) as mock:
            result = client.get_juju_output('bar', 'baz', '--qux')
        self.assertEqual('asdf', result)
        self.assertEqual((('juju', '--show-log', 'bar', '-e', 'foo', 'baz',
                           '--qux'),), mock.call_args[0])

    def test_get_juju_output_stderr(self):
        def raise_without_stderr(args, stderr, env):
            stderr.write('Hello!')
            raise subprocess.CalledProcessError('a', 'b')
        env = Environment('foo', '')
        client = EnvJujuClient(env, None, None)
        with self.assertRaises(subprocess.CalledProcessError) as exc:
            with patch('subprocess.check_output', raise_without_stderr):
                client.get_juju_output('bar')
        self.assertEqual(exc.exception.stderr, 'Hello!')

    def test_get_juju_output_accepts_timeout(self):
        env = Environment('foo', '')
        client = EnvJujuClient(env, None, None)
        with patch('subprocess.check_output') as sco_mock:
            client.get_juju_output('bar', timeout=5)
        self.assertEqual(sco_mock.call_args[0][0],
            ('timeout', '5.00s', 'juju', '--show-log', 'bar', '-e', 'foo'))

    def test_juju_output_supplies_path(self):
        env = Environment('foo', '')
        client = EnvJujuClient(env, None, '/foobar/bar')
        with patch('subprocess.check_output') as sco_mock:
            client.get_juju_output(env, 'baz')
        self.assertRegexpMatches(sco_mock.call_args[1]['env']['PATH'],
                                 r'/foobar\:')

    def test_get_status(self):
        output_text = yield dedent("""\
                - a
                - b
                - c
                """)
        env = Environment('foo', '')
        client = EnvJujuClient(env, None, None)
        with patch.object(client, 'get_juju_output',
                          return_value=output_text):
            result = client.get_status()
        self.assertEqual(Status, type(result))
        self.assertEqual(['a', 'b', 'c'], result.status)

    def test_get_status_retries_on_error(self):
        env = Environment('foo', '')
        client = EnvJujuClient(env, None, None)
        client.attempt = 0
        def get_juju_output(command, *args):
            if client.attempt == 1:
                return '"hello"'
            client.attempt += 1
            raise subprocess.CalledProcessError(1, command)

        with patch.object(client, 'get_juju_output', get_juju_output):
            client.get_status()

    def test_get_status_raises_on_timeout_1(self):
        env = Environment('foo', '')
        client = EnvJujuClient(env, None, None)
        def get_juju_output(command):
            raise subprocess.CalledProcessError(1, command)

        with patch.object(client, 'get_juju_output',
                          side_effect=get_juju_output):
            with patch('jujupy.until_timeout', lambda x: iter([None, None])):
                with self.assertRaisesRegexp(
                        Exception, 'Timed out waiting for juju status'):
                    client.get_status()

    def test_get_status_raises_on_timeout_2(self):
        env = SimpleEnvironment('foo')
        client = EnvJujuClient(env, None, None)
        with patch('jujupy.until_timeout', return_value=iter([1])) as mock_ut:
            with patch.object(client, 'get_juju_output',
                              side_effect=StopIteration):
                with self.assertRaises(StopIteration):
                    client.get_status(500)
        mock_ut.assert_called_with(500)

    @staticmethod
    def make_status_yaml(key, machine_value, unit_value):
        return dedent("""\
            machines:
              "0":
                {0}: {1}
            services:
              jenkins:
                units:
                  jenkins/0:
                    {0}: {2}
        """.format(key, machine_value, unit_value))

    def test_wait_for_started(self):
        value = self.make_status_yaml('agent-state', 'started', 'started')
        client = EnvJujuClient(SimpleEnvironment('local'), None, None)
        with patch.object(client, 'get_juju_output', return_value=value):
            client.wait_for_started()

    def test_wait_for_started_timeout(self):
        value = self.make_status_yaml('agent-state', 'pending', 'started')
        client = EnvJujuClient(SimpleEnvironment('local'), None, None)
        with patch('jujupy.until_timeout', lambda x: range(0)):
            with patch.object(client, 'get_juju_output', return_value=value):
                with self.assertRaisesRegexp(
                        Exception,
                        'Timed out waiting for agents to start in local'):
                    client.wait_for_started()

    def test_wait_for_version(self):
        value = self.make_status_yaml('agent-version', '1.17.2', '1.17.2')
        client = EnvJujuClient(SimpleEnvironment('local'), None, None)
        with patch.object(client, 'get_juju_output', return_value=value):
            client.wait_for_version('1.17.2')

    def test_wait_for_version_timeout(self):
        value = self.make_status_yaml('agent-version', '1.17.2', '1.17.1')
        client = EnvJujuClient(SimpleEnvironment('local'), None, None)
        with patch('jujupy.until_timeout', lambda x: range(0)):
            with patch.object(client, 'get_juju_output', return_value=value):
                with self.assertRaisesRegexp(
                        Exception, 'Some versions did not update'):
                    client.wait_for_version('1.17.2')

    def test_wait_for_version_handles_connection_error(self):
        err = subprocess.CalledProcessError(2, 'foo')
        err.stderr = 'Unable to connect to environment'
        err = CannotConnectEnv(err)
        status = self.make_status_yaml('agent-version', '1.17.2', '1.17.2')
        actions = [err, status]

        def get_juju_output_fake(*args):
            action = actions.pop(0)
            if isinstance(action, Exception):
                raise action
            else:
                return action

        client = EnvJujuClient(SimpleEnvironment('local'), None, None)
        output_real = 'test_jujupy.EnvJujuClient.get_juju_output'
        devnull = open(os.devnull, 'w')
        with patch('sys.stdout', devnull):
            with patch(output_real, get_juju_output_fake):
                client.wait_for_version('1.17.2')

    def test_wait_for_version_raises_non_connection_error(self):
        err = Exception('foo')
        status = self.make_status_yaml('agent-version', '1.17.2', '1.17.2')
        actions = [err, status]

        def get_juju_output_fake(*args):
            action = actions.pop(0)
            if isinstance(action, Exception):
                raise action
            else:
                return action

        client = EnvJujuClient(SimpleEnvironment('local'), None, None)
        output_real = 'test_jujupy.EnvJujuClient.get_juju_output'
        devnull = open(os.devnull, 'w')
        with patch('sys.stdout', devnull):
            with patch(output_real, get_juju_output_fake):
                with self.assertRaisesRegexp(Exception, 'foo'):
                    client.wait_for_version('1.17.2')

    def test_get_env_option(self):
        env = Environment('foo', '')
        client = EnvJujuClient(env, None, None)
        with patch('subprocess.check_output') as mock:
            mock.return_value = 'https://example.org/juju/tools'
            result = client.get_env_option('tools-metadata-url')
        self.assertEqual(
            mock.call_args[0][0],
            ('juju', '--show-log', 'get-env', '-e', 'foo',
             'tools-metadata-url'))
        self.assertEqual('https://example.org/juju/tools', result)

    def test_set_env_option(self):
        env = Environment('foo', '')
        client = EnvJujuClient(env, None, None)
        with patch('subprocess.check_call') as mock:
            client.set_env_option(
                'tools-metadata-url', 'https://example.org/juju/tools')
        mock.assert_called_with(
            ('juju', '--show-log', 'set-env', '-e', 'foo',
             'tools-metadata-url=https://example.org/juju/tools'),
            env=os.environ)

    def test_juju(self):
        env = Environment('qux', '')
        client = EnvJujuClient(env, None, None)
        with patch('sys.stdout') as stdout_mock:
            with patch('subprocess.check_call') as mock:
                client.juju('foo', ('bar', 'baz'))
        mock.assert_called_with(('juju', '--show-log', 'foo', '-e', 'qux',
                                 'bar', 'baz'), env=os.environ)
        stdout_mock.flush.assert_called_with()

    def test_juju_env(self):
        env = Environment('qux', '')
        client = EnvJujuClient(env, None, '/foobar/baz')
        with patch('subprocess.check_call') as cc_mock:
            client.juju('foo', ('bar', 'baz'))
        self.assertRegexpMatches(cc_mock.call_args[1]['env']['PATH'],
                                 r'/foobar\:')

    def test_juju_no_check(self):
        env = Environment('qux', '')
        client = EnvJujuClient(env, None, None)
        with patch('sys.stdout') as stdout_mock:
            with patch('subprocess.call') as mock:
                client.juju('foo', ('bar', 'baz'), check=False)
        mock.assert_called_with(('juju', '--show-log', 'foo', '-e', 'qux',
                                 'bar', 'baz'), env=os.environ)
        stdout_mock.flush.assert_called_with()

    def test_juju_no_check_env(self):
        env = Environment('qux', '')
        client = EnvJujuClient(env, None, '/foobar/baz')
        with patch('subprocess.call') as call_mock:
            client.juju('foo', ('bar', 'baz'), check=False)
        self.assertRegexpMatches(call_mock.call_args[1]['env']['PATH'],
                                 r'/foobar\:')


class TestJujuClientDevel(TestCase):

    def test_get_version(self):
        value = ' 5.6 \n'
        with patch('subprocess.check_output', return_value=value) as vsn:
            version = JujuClientDevel.get_version()
        self.assertEqual('5.6', version)
        vsn.assert_called_with(('juju', '--version'))

    def test_by_version(self):
        def juju_cmd_iterator():
            yield '1.17'
            yield '1.16'
            yield '1.16.1'
            yield '1.15'

        context = patch.object(
            JujuClientDevel, 'get_version',
            side_effect=juju_cmd_iterator().next)
        with context:
            self.assertIs(JujuClientDevel,
                          type(JujuClientDevel.by_version()))
            with self.assertRaisesRegexp(Exception, 'Unsupported juju: 1.16'):
                JujuClientDevel.by_version()
            with self.assertRaisesRegexp(Exception,
                                         'Unsupported juju: 1.16.1'):
                JujuClientDevel.by_version()
            client = JujuClientDevel.by_version()
            self.assertIs(JujuClientDevel, type(client))
            self.assertEqual('1.15', client.version)

    def test_bootstrap_hpcloud(self):
        env = Environment('hp', '')
        with patch.object(env, 'hpcloud', lambda: True):
            with patch.object(EnvJujuClient, 'juju') as mock:
                JujuClientDevel(None, None).bootstrap(env)
            mock.assert_called_with(
                'bootstrap', ('--constraints', 'mem=2G'), False)

    def test_bootstrap_non_sudo(self):
        env = Environment('foo', '')
        with patch.object(SimpleEnvironment, 'needs_sudo', return_value=False):
            with patch.object(EnvJujuClient, 'juju') as mock:
                JujuClientDevel(None, None).bootstrap(env)
            mock.assert_called_with(
                'bootstrap', ('--constraints', 'mem=2G'), False)

    def test_bootstrap_sudo(self):
        env = Environment('foo', '')
        client = JujuClientDevel(None, None)
        with patch.object(SimpleEnvironment, 'needs_sudo', return_value=True):
            with patch.object(EnvJujuClient, 'juju') as mock:
                client.bootstrap(env)
            mock.assert_called_with(
                'bootstrap', ('--constraints', 'mem=2G'), True)

    def test_destroy_environment_non_sudo(self):
        env = Environment('foo', '')
        client = JujuClientDevel(None, None)
        with patch.object(SimpleEnvironment, 'needs_sudo', return_value=False):
            with patch.object(EnvJujuClient, 'juju') as mock:
                client.destroy_environment(env)
            mock.assert_called_with(
                'destroy-environment', ('foo', '--force', '-y'),
                False, check=False, include_e=False)

    def test_destroy_environment_sudo(self):
        env = Environment('foo', '')
        client = JujuClientDevel(None, None)
        with patch.object(SimpleEnvironment, 'needs_sudo', return_value=True):
            with patch.object(EnvJujuClient, 'juju') as mock:
                client.destroy_environment(env)
            mock.assert_called_with(
                'destroy-environment', ('foo', '--force', '-y'),
                True, check=False, include_e=False)

    def test_get_juju_output(self):
        env = Environment('foo', '')
        asdf = lambda x, stderr, env: 'asdf'
        client = JujuClientDevel(None, None)
        with patch('subprocess.check_output', side_effect=asdf) as mock:
            result = client.get_juju_output(env, 'bar')
        self.assertEqual('asdf', result)
        self.assertEqual((('juju', '--show-log', 'bar', '-e', 'foo'),),
                         mock.call_args[0])

    def test_get_juju_output_accepts_varargs(self):
        env = Environment('foo', '')
        asdf = lambda x, stderr, env: 'asdf'
        client = JujuClientDevel(None, None)
        with patch('subprocess.check_output', side_effect=asdf) as mock:
            result = client.get_juju_output(env, 'bar', 'baz', '--qux')
        self.assertEqual('asdf', result)
        self.assertEqual((('juju', '--show-log', 'bar', '-e', 'foo', 'baz',
                           '--qux'),), mock.call_args[0])

    def test_get_juju_output_stderr(self):
        def raise_without_stderr(args, stderr, env):
            stderr.write('Hello!')
            raise subprocess.CalledProcessError('a', 'b')
        env = Environment('foo', '')
        client = JujuClientDevel(None, None)
        with self.assertRaises(subprocess.CalledProcessError) as exc:
            with patch('subprocess.check_output', raise_without_stderr):
                client.get_juju_output(env, 'bar')
        self.assertEqual(exc.exception.stderr, 'Hello!')

    def test_get_juju_output_accepts_timeout(self):
        env = Environment('foo', '')
        client = JujuClientDevel(None, None)
        with patch('subprocess.check_output') as sco_mock:
            client.get_juju_output(env, 'bar', timeout=5)
        self.assertEqual(sco_mock.call_args[0][0],
            ('timeout', '5.00s', 'juju', '--show-log', 'bar', '-e', 'foo'))

    def test_juju_output_supplies_path(self):
        env = Environment('foo', '')
        client = JujuClientDevel(None, '/foobar/bar')
        with patch('subprocess.check_output') as sco_mock:
            client.get_juju_output(env, 'baz')
        self.assertRegexpMatches(sco_mock.call_args[1]['env']['PATH'],
                                 r'/foobar\:')

    def test_get_status(self):
        output_text = yield dedent("""\
                - a
                - b
                - c
                """)
        client = JujuClientDevel(None, None)
        env = Environment('foo', '')
        with patch.object(EnvJujuClient, 'get_juju_output',
                          return_value=output_text):
            result = client.get_status(env)
        self.assertEqual(Status, type(result))
        self.assertEqual(['a', 'b', 'c'], result.status)

    def test_get_status_retries_on_error(self):
        client = JujuClientDevel(None, None)
        client.attempt = 0
        def get_juju_output(command, *args):
            if client.attempt == 1:
                return '"hello"'
            client.attempt += 1
            raise subprocess.CalledProcessError(1, command)

        env = Environment('foo', '')
        with patch.object(EnvJujuClient, 'get_juju_output', get_juju_output):
            client.get_status(env)

    def test_get_status_raises_on_timeout_1(self):
        client = JujuClientDevel(None, None)
        def get_juju_output(command):
            raise subprocess.CalledProcessError(1, command)

        env = Environment('foo', '')
        with patch.object(EnvJujuClient, 'get_juju_output',
                          side_effect=get_juju_output):
            with patch('jujupy.until_timeout', lambda x: iter([None, None])):
                with self.assertRaisesRegexp(
                        Exception, 'Timed out waiting for juju status'):
                    client.get_status(env)

    def test_get_status_raises_on_timeout_2(self):
        client = JujuClientDevel(None, None)
        env = Environment('foo', '')
        with patch('jujupy.until_timeout', return_value=iter([1])) as mock_ut:
            with patch.object(EnvJujuClient, 'get_juju_output',
                              side_effect=StopIteration):
                with self.assertRaises(StopIteration):
                    client.get_status(env, 500)
        mock_ut.assert_called_with(500)

    def test_get_env_option(self):
        client = JujuClientDevel(None, None)
        env = Environment('foo', '')
        with patch('subprocess.check_output') as mock:
            mock.return_value = 'https://example.org/juju/tools'
            result = client.get_env_option(env, 'tools-metadata-url')
        self.assertEqual(
            mock.call_args[0][0],
            ('juju', '--show-log', 'get-env', '-e', 'foo',
             'tools-metadata-url'))
        self.assertEqual('https://example.org/juju/tools', result)

    def test_set_env_option(self):
        client = JujuClientDevel(None, None)
        env = Environment('foo', '')
        with patch('subprocess.check_call') as mock:
            client.set_env_option(
                env, 'tools-metadata-url', 'https://example.org/juju/tools')
        mock.assert_called_with(
            ('juju', '--show-log', 'set-env', '-e', 'foo',
             'tools-metadata-url=https://example.org/juju/tools'),
            env=os.environ)

    def test_juju(self):
        env = Environment('qux', '')
        client = JujuClientDevel(None, None)
        with patch('sys.stdout') as stdout_mock:
            with patch('subprocess.check_call') as mock:
                client.juju(env, 'foo', ('bar', 'baz'))
        mock.assert_called_with(('juju', '--show-log', 'foo', '-e', 'qux',
                                 'bar', 'baz'), env=os.environ)
        stdout_mock.flush.assert_called_with()

    def test_juju_env(self):
        env = Environment('qux', '')
        client = JujuClientDevel(None, '/foobar/baz')
        with patch('subprocess.check_call') as cc_mock:
            client.juju(env, 'foo', ('bar', 'baz'))
        self.assertRegexpMatches(cc_mock.call_args[1]['env']['PATH'],
                                 r'/foobar\:')

    def test_juju_no_check(self):
        env = Environment('qux', '')
        client = JujuClientDevel(None, None)
        with patch('sys.stdout') as stdout_mock:
            with patch('subprocess.call') as mock:
                client.juju(env, 'foo', ('bar', 'baz'), check=False)
        mock.assert_called_with(('juju', '--show-log', 'foo', '-e', 'qux',
                                 'bar', 'baz'), env=os.environ)
        stdout_mock.flush.assert_called_with()

    def test_juju_no_check_env(self):
        env = Environment('qux', '')
        client = JujuClientDevel(None, '/foobar/baz')
        with patch('subprocess.call') as call_mock:
            client.juju(env, 'foo', ('bar', 'baz'), check=False)
        self.assertRegexpMatches(call_mock.call_args[1]['env']['PATH'],
                                 r'/foobar\:')

class TestStatus(TestCase):

    def test_agent_items_empty(self):
        status = Status({'machines': {}, 'services': {}})
        self.assertItemsEqual([], status.agent_items())

    def test_agent_items(self):
        status = Status({
            'machines': {
                '1': {'foo': 'bar'}
            },
            'services': {
                'jenkins': {
                    'units': {
                        'jenkins/1': {'baz': 'qux'}
                    }
                }
            }
        })
        expected = [
            ('1', {'foo': 'bar'}), ('jenkins/1', {'baz': 'qux'})]
        self.assertItemsEqual(expected, status.agent_items())

    def test_agent_states(self):
        status = Status({
            'machines': {
                '1': {'agent-state': 'good'},
                '2': {},
            },
            'services': {
                'jenkins': {
                    'units': {
                        'jenkins/1': {'agent-state': 'bad'},
                        'jenkins/2': {'agent-state': 'good'},
                    }
                }
            }
        })
        expected = {
            'good': ['1', 'jenkins/2'],
            'bad': ['jenkins/1'],
            'no-agent': ['2'],
        }
        self.assertEqual(expected, status.agent_states())

    def test_check_agents_started_not_started(self):
        status = Status({
            'machines': {
                '1': {'agent-state': 'good'},
                '2': {},
            },
            'services': {
                'jenkins': {
                    'units': {
                        'jenkins/1': {'agent-state': 'bad'},
                        'jenkins/2': {'agent-state': 'good'},
                    }
                }
            }
        })
        self.assertEqual(status.agent_states(),
                         status.check_agents_started('env1'))

    def test_check_agents_started_all_started(self):
        status = Status({
            'machines': {
                '1': {'agent-state': 'started'},
                '2': {'agent-state': 'started'},
            },
            'services': {
                'jenkins': {
                    'units': {
                        'jenkins/1': {'agent-state': 'started'},
                        'jenkins/2': {'agent-state': 'started'},
                    }
                }
            }
        })
        self.assertIs(None, status.check_agents_started('env1'))

    def test_check_agents_started_agent_error(self):
        status = Status({
            'machines': {
                '1': {'agent-state': 'any-error'},
            },
            'services': {}
        })
        with self.assertRaisesRegexp(ErroredUnit,
                                     '1 is in state any-error'):
            status.check_agents_started('env1')

    def test_check_agents_started_agent_info_error(self):
        # Sometimes the error is indicated in a special 'agent-state-info'
        # field.
        status = Status({
            'machines': {
                '1': {'agent-state-info': 'any-error'},
            },
            'services': {}
        })
        with self.assertRaisesRegexp(ErroredUnit,
                                     '1 is in state any-error'):
            status.check_agents_started('env1')

    def test_get_agent_versions(self):
        status = Status({
            'machines': {
                '1': {'agent-version': '1.6.2'},
                '2': {'agent-version': '1.6.1'},
            },
            'services': {
                'jenkins': {
                    'units': {
                        'jenkins/0': {
                            'agent-version': '1.6.1'},
                        'jenkins/1': {},
                    },
                }
            }
        })
        self.assertEqual({
            '1.6.2': {'1'},
            '1.6.1': {'jenkins/0', '2'},
            'unknown': {'jenkins/1'},
        }, status.get_agent_versions())


def fast_timeout(count):
    if False:
        yield

@contextmanager
def temp_config():
    home = tempfile.mkdtemp()
    try:
        environments_path = os.path.join(home, 'environments.yaml')
        old_home = os.environ.get('JUJU_HOME')
        os.environ['JUJU_HOME'] = home
        try:
            with open(environments_path, 'w') as environments:
                yaml.dump({'environments': {
                    'foo': {'type': 'local'}
                }}, environments)
            yield
        finally:
            if old_home is None:
                del os.environ['JUJU_HOME']
            else:
                os.environ['JUJU_HOME'] = old_home
    finally:
        shutil.rmtree(home)

class TestSimpleEnvironment(TestCase):

    def test_local_from_config(self):
        env = SimpleEnvironment('local', {'type': 'openstack'})
        self.assertFalse(env.local, 'Does not respect config type.')
        env = SimpleEnvironment('local', {'type': 'local'})
        self.assertTrue(env.local, 'Does not respect config type.')

    def test_kvm_from_config(self):
        env = SimpleEnvironment('local', {'type': 'local'})
        self.assertFalse(env.kvm, 'Does not respect config type.')
        env = SimpleEnvironment('local',
                                {'type': 'local', 'container': 'kvm'})
        self.assertTrue(env.kvm, 'Does not respect config type.')

    def test_hpcloud_from_config(self):
        env = SimpleEnvironment('cloud', {'auth-url': 'before.keystone.after'})
        self.assertFalse(env.hpcloud, 'Does not respect config type.')
        env = SimpleEnvironment('hp', {'auth-url': 'before.hpcloudsvc.after/'})
        self.assertTrue(env.hpcloud, 'Does not respect config type.')

    def test_from_config(self):
        home = tempfile.mkdtemp()
        try:
            environments_path = os.path.join(home, 'environments.yaml')
            old_home = os.environ.get('JUJU_HOME')
            os.environ['JUJU_HOME'] = home
            try:
                with open(environments_path, 'w') as environments:
                    yaml.dump({'environments': {
                        'foo': {'type': 'local'}
                    }}, environments)
                env = SimpleEnvironment.from_config('foo')
                self.assertIs(SimpleEnvironment, type(env))
                self.assertEqual({'type': 'local'}, env.config)
            finally:
                if old_home is None:
                    del os.environ['JUJU_HOME']
                else:
                    os.environ['JUJU_HOME'] = old_home
        finally:
            shutil.rmtree(home)


class TestEnvironment(TestCase):

    @staticmethod
    def make_status_yaml(key, machine_value, unit_value):
        return dedent("""\
            machines:
              "0":
                {0}: {1}
            services:
              jenkins:
                units:
                  jenkins/0:
                    {0}: {2}
        """.format(key, machine_value, unit_value))

    def test_wait_for_started(self):
        value = self.make_status_yaml('agent-state', 'started', 'started')
        env = Environment('local', JujuClientDevel(None, None))
        with patch.object(EnvJujuClient, 'get_juju_output',
                          return_value=value):
            env.wait_for_started()

    def test_wait_for_started_timeout(self):
        value = self.make_status_yaml('agent-state', 'pending', 'started')
        env = Environment('local', JujuClientDevel(None, None))
        with patch('jujupy.until_timeout', lambda x: range(0)):
            with patch.object(EnvJujuClient, 'get_juju_output',
                              return_value=value):
                with self.assertRaisesRegexp(
                        Exception,
                        'Timed out waiting for agents to start in local'):
                    env.wait_for_started()

    def test_wait_for_version(self):
        value = self.make_status_yaml('agent-version', '1.17.2', '1.17.2')
        env = Environment('local', JujuClientDevel(None, None))
        with patch.object(
            EnvJujuClient, 'get_juju_output', return_value=value):
            env.wait_for_version('1.17.2')

    def test_wait_for_version_timeout(self):
        value = self.make_status_yaml('agent-version', '1.17.2', '1.17.1')
        env = Environment('local', JujuClientDevel(None, None))
        with patch('jujupy.until_timeout', lambda x: range(0)):
            with patch.object(EnvJujuClient, 'get_juju_output',
                              return_value=value):
                with self.assertRaisesRegexp(
                        Exception, 'Some versions did not update'):
                    env.wait_for_version('1.17.2')

    def test_wait_for_version_handles_connection_error(self):
        err = subprocess.CalledProcessError(2, 'foo')
        err.stderr = 'Unable to connect to environment'
        err = CannotConnectEnv(err)
        status = self.make_status_yaml('agent-version', '1.17.2', '1.17.2')
        actions = [err, status]

        def get_juju_output_fake(*args):
            action = actions.pop(0)
            if isinstance(action, Exception):
                raise action
            else:
                return action

        env = Environment('local', JujuClientDevel(None, None))
        output_real = 'test_jujupy.EnvJujuClient.get_juju_output'
        devnull = open(os.devnull, 'w')
        with patch('sys.stdout', devnull):
            with patch(output_real, get_juju_output_fake):
                env.wait_for_version('1.17.2')

    def test_wait_for_version_raises_non_connection_error(self):
        err = Exception('foo')
        status = self.make_status_yaml('agent-version', '1.17.2', '1.17.2')
        actions = [err, status]

        def get_juju_output_fake(*args):
            action = actions.pop(0)
            if isinstance(action, Exception):
                raise action
            else:
                return action

        env = Environment('local', JujuClientDevel(None, None))
        output_real = 'test_jujupy.EnvJujuClient.get_juju_output'
        devnull = open(os.devnull, 'w')
        with patch('sys.stdout', devnull):
            with patch(output_real, get_juju_output_fake):
                with self.assertRaisesRegexp(Exception, 'foo'):
                    env.wait_for_version('1.17.2')

    def test_from_config(self):
        with temp_config():
            env = Environment.from_config('foo')
        self.assertIs(Environment, type(env))
        self.assertEqual({'type': 'local'}, env.config)

    def test_from_config_path(self):
        with patch('subprocess.check_output', return_value=' 4.3') as vsn:
            with temp_config():
                env = Environment.from_config('foo', 'foo/bar/qux')
        self.assertEqual(env.client.full_path, os.path.abspath('foo/bar/qux'))

    def test_upgrade_juju_nonlocal(self):
        client = JujuClientDevel('1.234-76', None)
        env = Environment('foo', client, {'type': 'nonlocal'})
        env_client = client.get_env_client(env)
        with patch.object(client, 'get_env_client', return_value=env_client):
            with patch.object(env_client, 'juju') as juju_mock:
                env.upgrade_juju()
        juju_mock.assert_called_with(
            env_client, 'upgrade-juju', ('--version', '1.234'))

    def test_get_matching_agent_version(self):
        client = JujuClientDevel('1.23-series-arch', None)
        env = Environment('foo', client, {'type': 'local'})
        self.assertEqual('1.23.1', env.get_matching_agent_version())
        self.assertEqual('1.23', env.get_matching_agent_version(
                         no_build=True))
        env.client.version = '1.20-beta1-series-arch'
        self.assertEqual('1.20-beta1.1', env.get_matching_agent_version())

    def test_upgrade_juju_local(self):
        client = JujuClientDevel(None, None)
        env = Environment('foo', client, {'type': 'local'})
        env.client.version = '1.234-76'
        env_client = client.get_env_client(env)
        with patch.object(client, 'get_env_client', return_value=env_client):
            with patch.object(env_client, 'juju') as juju_mock:
                env.upgrade_juju()
        juju_mock.assert_called_with(
            env_client, 'upgrade-juju', ('--version', '1.234',
                                         '--upload-tools',))

    def test_deploy_non_joyent(self):
        env = Environment('foo', MagicMock(), {'type': 'local'})
        env.client.version = '1.234-76'
        env.deploy('mondogb')
        env.client.juju.assert_called_with(env, 'deploy', ('mondogb',))

    def test_deploy_joyent(self):
        env = Environment('foo', MagicMock(), {'type': 'joyent'})
        env.client.version = '1.234-76'
        env.deploy('mondogb')
        env.client.juju.assert_called_with(
            env, 'deploy', ('mondogb',))

    def test_set_testing_tools_metadata_url(self):
        client = JujuClientDevel(None, None)
        env = Environment('foo', client)
        with patch.object(client, 'get_env_option') as mock_get:
            mock_get.return_value = 'https://example.org/juju/tools'
            with patch.object(client, 'set_env_option') as mock_set:
                env.set_testing_tools_metadata_url()
        mock_get.assert_called_with(env, 'tools-metadata-url')
        mock_set.assert_called_with(
            env, 'tools-metadata-url', 'https://example.org/juju/testing/tools')

    def test_set_testing_tools_metadata_url_noop(self):
        client = JujuClientDevel(None, None)
        env = Environment('foo', client)
        with patch.object(client, 'get_env_option') as mock_get:
            mock_get.return_value = 'https://example.org/juju/testing/tools'
            with patch.object(client, 'set_env_option') as mock_set:
                env.set_testing_tools_metadata_url()
        mock_get.assert_called_with(env, 'tools-metadata-url')
        self.assertEqual(0, mock_set.call_count)


class TestFormatListing(TestCase):

    def test_format_listing(self):
        result = format_listing(
            {'1': ['a', 'b'], '2': ['c'], 'expected': ['d']}, 'expected')
        self.assertEqual('1: a, b | 2: c', result)<|MERGE_RESOLUTION|>--- conflicted
+++ resolved
@@ -82,13 +82,11 @@
         self.assertEqual('5.6', version)
         vsn.assert_called_with(('juju', '--version'))
 
-<<<<<<< HEAD
     def test_get_version_path(self):
         with patch('subprocess.check_output', return_value=' 4.3') as vsn:
-            JujuClientDevelFake.get_version('foo/bar/baz')
+            version = EnvJujuClient.get_version('foo/bar/baz')
         vsn.assert_called_once_with(('foo/bar/baz', '--version'))
 
-=======
     def test_get_matching_agent_version(self):
         client = EnvJujuClient(SimpleEnvironment(None, {'type': 'local'}),
                                '1.23-series-arch', None)
@@ -113,7 +111,6 @@
             client.upgrade_juju()
         juju_mock.assert_called_with(
             client, 'upgrade-juju', ('--version', '1.234', '--upload-tools',))
->>>>>>> dde5ed67
 
     def test_by_version(self):
         def juju_cmd_iterator():
@@ -123,13 +120,8 @@
             yield '1.15'
 
         context = patch.object(
-<<<<<<< HEAD
-            JujuClientDevel, 'get_version',
+            EnvJujuClient, 'get_version',
             side_effect=juju_cmd_iterator().send)
-=======
-            EnvJujuClient, 'get_version',
-            side_effect=juju_cmd_iterator().next)
->>>>>>> dde5ed67
         with context:
             self.assertIs(EnvJujuClient,
                           type(EnvJujuClient.by_version(None)))
@@ -144,7 +136,7 @@
 
     def test_by_version_path(self):
         with patch('subprocess.check_output', return_value=' 4.3') as vsn:
-            client = JujuClientDevelFake.by_version('foo/bar/qux')
+            client = JujuClientDevel.by_version('foo/bar/qux')
         vsn.assert_called_once_with(('foo/bar/qux', '--version'))
         self.assertNotEqual(client.full_path, 'foo/bar/qux')
         self.assertEqual(client.full_path, os.path.abspath('foo/bar/qux'))
@@ -468,6 +460,11 @@
         self.assertEqual('5.6', version)
         vsn.assert_called_with(('juju', '--version'))
 
+    def test_get_version_path(self):
+        with patch('subprocess.check_output', return_value=' 4.3') as vsn:
+            JujuClientDevel.get_version('foo/bar/baz')
+        vsn.assert_called_once_with(('foo/bar/baz', '--version'))
+
     def test_by_version(self):
         def juju_cmd_iterator():
             yield '1.17'
@@ -477,7 +474,7 @@
 
         context = patch.object(
             JujuClientDevel, 'get_version',
-            side_effect=juju_cmd_iterator().next)
+            side_effect=juju_cmd_iterator().send)
         with context:
             self.assertIs(JujuClientDevel,
                           type(JujuClientDevel.by_version()))
@@ -843,6 +840,7 @@
     finally:
         shutil.rmtree(home)
 
+
 class TestSimpleEnvironment(TestCase):
 
     def test_local_from_config(self):
@@ -865,26 +863,10 @@
         self.assertTrue(env.hpcloud, 'Does not respect config type.')
 
     def test_from_config(self):
-        home = tempfile.mkdtemp()
-        try:
-            environments_path = os.path.join(home, 'environments.yaml')
-            old_home = os.environ.get('JUJU_HOME')
-            os.environ['JUJU_HOME'] = home
-            try:
-                with open(environments_path, 'w') as environments:
-                    yaml.dump({'environments': {
-                        'foo': {'type': 'local'}
-                    }}, environments)
-                env = SimpleEnvironment.from_config('foo')
-                self.assertIs(SimpleEnvironment, type(env))
-                self.assertEqual({'type': 'local'}, env.config)
-            finally:
-                if old_home is None:
-                    del os.environ['JUJU_HOME']
-                else:
-                    os.environ['JUJU_HOME'] = old_home
-        finally:
-            shutil.rmtree(home)
+        with temp_config():
+            env = SimpleEnvironment.from_config('foo')
+            self.assertIs(SimpleEnvironment, type(env))
+            self.assertEqual({'type': 'local'}, env.config)
 
 
 class TestEnvironment(TestCase):
@@ -981,8 +963,8 @@
     def test_from_config(self):
         with temp_config():
             env = Environment.from_config('foo')
-        self.assertIs(Environment, type(env))
-        self.assertEqual({'type': 'local'}, env.config)
+            self.assertIs(Environment, type(env))
+            self.assertEqual({'type': 'local'}, env.config)
 
     def test_from_config_path(self):
         with patch('subprocess.check_output', return_value=' 4.3') as vsn:
