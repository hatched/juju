--- conflicted
+++ resolved
@@ -12,11 +12,8 @@
 	"launchpad.net/juju-core/environs/imagemetadata"
 	"launchpad.net/juju-core/environs/imagemetadata/testing"
 	"launchpad.net/juju-core/environs/simplestreams"
-<<<<<<< HEAD
 	"launchpad.net/juju-core/environs/storage"
-=======
 	"launchpad.net/juju-core/testing/testbase"
->>>>>>> 651747c1
 )
 
 var _ = gc.Suite(&generateSuite{})
@@ -35,7 +32,7 @@
 	metadata, err := imagemetadata.Fetch(
 		[]simplestreams.DataSource{dataSource}, simplestreams.DefaultIndexPath, cons, false)
 	c.Assert(err, gc.IsNil)
-	c.Assert(len(metadata), gc.Equals, 1)
+	c.Assert(metadata, gc.HasLen, 1)
 	c.Assert(metadata[0].Id, gc.Equals, id)
 }
 
@@ -57,8 +54,7 @@
 	err = imagemetadata.MergeAndWriteMetadata("raring", im, cloudSpec, targetStorage)
 	c.Assert(err, gc.IsNil)
 	metadata := testing.ParseMetadata(c, dir)
-<<<<<<< HEAD
-	c.Assert(len(metadata), gc.Equals, 1)
+	c.Assert(metadata, gc.HasLen, 1)
 	im[0].RegionName = cloudSpec.Region
 	im[0].Endpoint = cloudSpec.Endpoint
 	c.Assert(im[0], gc.DeepEquals, metadata[0])
@@ -97,7 +93,7 @@
 	err = imagemetadata.MergeAndWriteMetadata("raring", newImageMetadata, cloudSpec, targetStorage)
 	c.Assert(err, gc.IsNil)
 	metadata := testing.ParseMetadata(c, dir)
-	c.Assert(len(metadata), gc.Equals, 2)
+	c.Assert(metadata, gc.HasLen, 2)
 	for _, im := range newImageMetadata {
 		im.RegionName = cloudSpec.Region
 		im.Endpoint = cloudSpec.Endpoint
@@ -139,7 +135,7 @@
 	err = imagemetadata.MergeAndWriteMetadata("precise", newImageMetadata, cloudSpec, targetStorage)
 	c.Assert(err, gc.IsNil)
 	metadata := testing.ParseMetadata(c, dir)
-	c.Assert(len(metadata), gc.Equals, 3)
+	c.Assert(metadata, gc.HasLen, 3)
 	newImageMetadata = append(newImageMetadata, existingImageMetadata[0])
 	for _, im := range newImageMetadata {
 		im.RegionName = cloudSpec.Region
@@ -188,7 +184,7 @@
 	err = imagemetadata.MergeAndWriteMetadata("raring", newImageMetadata, cloudSpec, targetStorage)
 	c.Assert(err, gc.IsNil)
 	metadata := testing.ParseMetadata(c, dir)
-	c.Assert(len(metadata), gc.Equals, 3)
+	c.Assert(metadata, gc.HasLen, 3)
 	for _, im := range newImageMetadata {
 		im.RegionName = "region2"
 		im.Endpoint = "endpoint2"
@@ -207,10 +203,4 @@
 
 func (b byId) Len() int           { return len(b) }
 func (b byId) Swap(i, j int)      { b[i], b[j] = b[j], b[i] }
-func (b byId) Less(i, j int) bool { return b[i].Id < b[j].Id }
-=======
-	c.Assert(metadata, gc.HasLen, 1)
-	im.RegionName = cloudSpec.Region
-	c.Assert(im, gc.DeepEquals, metadata[0])
-}
->>>>>>> 651747c1
+func (b byId) Less(i, j int) bool { return b[i].Id < b[j].Id }