// Copyright 2013 Canonical Ltd.
// Licensed under the AGPLv3, see LICENCE file for details.

package azure

import (
	"fmt"
	"io/ioutil"
	. "launchpad.net/gocheck"
	"launchpad.net/juju-core/environs/config"
)

type EnvironProviderSuite struct {
	ProviderSuite
}

var _ = Suite(new(EnvironProviderSuite))

func (*EnvironProviderSuite) TestOpen(c *C) {
	prov := azureEnvironProvider{}
	attrs := makeAzureConfigMap(c)
	attrs["name"] = "my-shiny-new-env"
	cfg, err := config.New(attrs)
	c.Assert(err, IsNil)

	env, err := prov.Open(cfg)
	c.Assert(err, IsNil)

	c.Check(env.Name(), Equals, attrs["name"])
}

func (EnvironProviderSuite) TestOpenReturnsNilInterfaceUponFailure(c *C) {
	prov := azureEnvironProvider{}
	attrs := makeAzureConfigMap(c)
	// Make the config invalid.
	attrs["public-storage-account-name"] = ""
	cfg, err := config.New(attrs)
	c.Assert(err, IsNil)

	env, err := prov.Open(cfg)
	// When Open() fails (i.e. returns a non-nil error), it returns an
	// environs.Environ interface object with a nil value and a nil
	// type.
	c.Check(env, Equals, nil)
	c.Check(err, ErrorMatches, ".*must be specified both or none of them.*")
}

// writeWALASharedConfig creates a temporary file with a valid WALinux config
// built using the given parameters. The file will be cleaned up at the end
// of the test calling this method.
func writeWALASharedConfig(c *C, deploymentId string, deploymentName string, internalAddress string) string {
	configTemplateXML := `
	<SharedConfig version="1.0.0.0" goalStateIncarnation="1">
	  <Deployment name="%s" guid="{495985a8-8e5a-49aa-826f-d1f7f51045b6}" incarnation="0">
	    <Service name="%s" guid="{00000000-0000-0000-0000-000000000000}" />
	    <ServiceInstance name="%s" guid="{9806cac7-e566-42b8-9ecb-de8da8f69893}" />
	  </Deployment>
	  <Instances>
            <Instance id="gwaclroleldc1o5p" address="%s">
            </Instance>
          </Instances>
        </SharedConfig>`
	config := fmt.Sprintf(configTemplateXML, deploymentId, deploymentName, deploymentId, internalAddress)
	file, err := ioutil.TempFile(c.MkDir(), "")
	c.Assert(err, IsNil)
	filename := file.Name()
	err = ioutil.WriteFile(filename, []byte(config), 0644)
	c.Assert(err, IsNil)
	return filename
}

// overrideWALASharedConfig:
// - creates a temporary file with a valid WALinux config built using the
// given parameters.  The file will be cleaned up at the end of the test
// calling this method.
// - monkey patches the value of '_WALAConfigPath' (the path to the WALA
// configuration file) so that it contains the path to the temporary file.
// overrideWALASharedConfig returns a cleanup method that the caller *must*
// call in order to restore the original value of '_WALAConfigPath'
func overrideWALASharedConfig(c *C, deploymentId, deploymentName, internalAddress string) func() {
	filename := writeWALASharedConfig(c, deploymentId, deploymentName,
		internalAddress)
	oldConfigPath := _WALAConfigPath
	_WALAConfigPath = filename
	// Return cleanup method to restore the original value of
	// '_WALAConfigPath'.
	return func() {
		_WALAConfigPath = oldConfigPath
	}
}

func (*EnvironProviderSuite) TestParseWALASharedConfig(c *C) {
	deploymentId := "b6de4c4c7d4a49c39270e0c57481fd9b"
	deploymentName := "gwaclmachineex95rsek"
	internalAddress := "10.76.200.59"

	cleanup := overrideWALASharedConfig(c, deploymentId, deploymentName, internalAddress)
	defer cleanup()

	config, err := parseWALAConfig()
	c.Assert(err, IsNil)
	c.Check(config.Deployment.Name, Equals, deploymentId)
	c.Check(config.Deployment.Service.Name, Equals, deploymentName)
	c.Check(config.Instances[0].Address, Equals, internalAddress)
}

func (*EnvironProviderSuite) TestConfigGetDeploymentFQDN(c *C) {
	deploymentId := "b6de4c4c7d4a49c39270e0c57481fd9b"
	serviceName := "gwaclr12slechtstschrijvende5"
	config := WALASharedConfig{
		Deployment: WALADeployment{
			Name:    deploymentId,
			Service: WALADeploymentService{Name: serviceName},
		},
	}

	c.Check(config.getDeploymentFQDN(), Equals, serviceName+".cloudapp.net")
}

func (*EnvironProviderSuite) TestConfigGetDeploymentHostname(c *C) {
	deploymentName := "gwaclmachineex95rsek"
	config := WALASharedConfig{Deployment: WALADeployment{Name: "id", Service: WALADeploymentService{Name: deploymentName}}}

	c.Check(config.getDeploymentName(), Equals, deploymentName)
}

func (*EnvironProviderSuite) TestConfigGetInternalIP(c *C) {
	internalAddress := "10.76.200.59"
	config := WALASharedConfig{Instances: []WALAInstance{{Address: internalAddress}}}

	c.Check(config.getInternalIP(), Equals, internalAddress)
}

func (*EnvironProviderSuite) TestPublicAddress(c *C) {
	deploymentName := "b6de4c4c7d4a49c39270e0c57481fd9b"
	cleanup := overrideWALASharedConfig(c, "deploymentid", deploymentName, "10.76.200.59")
	defer cleanup()

	expectedAddress := deploymentName + ".cloudapp.net"
	prov := azureEnvironProvider{}
	pubAddress, err := prov.PublicAddress()
	c.Assert(err, IsNil)
	c.Check(pubAddress, Equals, expectedAddress)
}

func (*EnvironProviderSuite) TestPrivateAddress(c *C) {
	internalAddress := "10.76.200.59"
	cleanup := overrideWALASharedConfig(c, "deploy-id", "name", internalAddress)
	defer cleanup()

	prov := azureEnvironProvider{}
	privAddress, err := prov.PrivateAddress()
	c.Assert(err, IsNil)
	c.Check(privAddress, Equals, internalAddress)
}
<<<<<<< HEAD

func (*EnvironProviderSuite) TestInstanceId(c *C) {
	deploymentName := "deploymentname"
	cleanup := overrideWALASharedConfig(c, "deploy-id", deploymentName, "10.76.200.59")
	defer cleanup()

	prov := azureEnvironProvider{}
	instanceId, err := prov.InstanceId()
	c.Assert(err, IsNil)
	c.Check(instanceId, Equals, instance.Id(deploymentName))
}
=======
*/
>>>>>>> 7dea1c5f
<|MERGE_RESOLUTION|>--- conflicted
+++ resolved
@@ -152,19 +152,4 @@
 	privAddress, err := prov.PrivateAddress()
 	c.Assert(err, IsNil)
 	c.Check(privAddress, Equals, internalAddress)
-}
-<<<<<<< HEAD
-
-func (*EnvironProviderSuite) TestInstanceId(c *C) {
-	deploymentName := "deploymentname"
-	cleanup := overrideWALASharedConfig(c, "deploy-id", deploymentName, "10.76.200.59")
-	defer cleanup()
-
-	prov := azureEnvironProvider{}
-	instanceId, err := prov.InstanceId()
-	c.Assert(err, IsNil)
-	c.Check(instanceId, Equals, instance.Id(deploymentName))
-}
-=======
-*/
->>>>>>> 7dea1c5f
+}