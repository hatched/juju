// Copyright 2012, 2013 Canonical Ltd.
// Licensed under the AGPLv3, see LICENCE file for details.

package cloudinit

import (
	"encoding/base64"
	"fmt"
	"net"
	"path"
	"strconv"

	"github.com/juju/errors"
	"github.com/juju/names"
	"github.com/juju/utils"
	"github.com/juju/utils/apt"
	"github.com/juju/utils/proxy"
	goyaml "gopkg.in/yaml.v1"

	"github.com/juju/juju/agent"
	agenttools "github.com/juju/juju/agent/tools"
	"github.com/juju/juju/cloudinit"
	"github.com/juju/juju/constraints"
	"github.com/juju/juju/environmentserver/authentication"
	"github.com/juju/juju/environs/config"
	"github.com/juju/juju/instance"
	"github.com/juju/juju/state/api"
	"github.com/juju/juju/state/api/params"
	coretools "github.com/juju/juju/tools"
	"github.com/juju/juju/version"
)

// fileSchemePrefix is the prefix for file:// URLs.
const fileSchemePrefix = "file://"

// MachineConfig represents initialization information for a new juju machine.
type MachineConfig struct {
	// Bootstrap specifies whether the new machine is the bootstrap
	// machine. When this is true, StateServingInfo should be set
	// and filled out.
	Bootstrap bool

	// StateServingInfo holds the information for serving the state.
	// This must only be set if the Bootstrap field is true
	// (state servers started subsequently will acquire their serving info
	// from another server)
	StateServingInfo *params.StateServingInfo

	// MongoInfo holds the means for the new instance to communicate with the
	// juju state database. Unless the new machine is running a state server
	// (StateServer is set), there must be at least one state server address supplied.
	// The entity name must match that of the machine being started,
	// or be empty when starting a state server.
	MongoInfo *authentication.MongoInfo

	// APIInfo holds the means for the new instance to communicate with the
	// juju state API. Unless the new machine is running a state server (StateServer is
	// set), there must be at least one state server address supplied.
	// The entity name must match that of the machine being started,
	// or be empty when starting a state server.
	APIInfo *api.Info

	// InstanceId is the instance ID of the machine being initialised.
	// This is required when bootstrapping, and ignored otherwise.
	InstanceId instance.Id

	// HardwareCharacteristics contains the harrdware characteristics of
	// the machine being initialised. This optional, and is only used by
	// the bootstrap agent during state initialisation.
	HardwareCharacteristics *instance.HardwareCharacteristics

	// MachineNonce is set at provisioning/bootstrap time and used to
	// ensure the agent is running on the correct instance.
	MachineNonce string

	// Tools is juju tools to be used on the new machine.
	Tools *coretools.Tools

	// DataDir holds the directory that juju state will be put in the new
	// machine.
	DataDir string

	// LogDir holds the directory that juju logs will be written to.
	LogDir string

	// Jobs holds what machine jobs to run.
	Jobs []params.MachineJob

	// CloudInitOutputLog specifies the path to the output log for cloud-init.
	// The directory containing the log file must already exist.
	CloudInitOutputLog string

	// MachineId identifies the new machine.
	MachineId string

	// MachineContainerType specifies the type of container that the machine
	// is.  If the machine is not a container, then the type is "".
	MachineContainerType instance.ContainerType

	// Networks holds a list of networks the machine should be on.
	Networks []string

	// AuthorizedKeys specifies the keys that are allowed to
	// connect to the machine (see cloudinit.SSHAddAuthorizedKeys)
	// If no keys are supplied, there can be no ssh access to the node.
	// On a bootstrap machine, that is fatal. On other
	// machines it will mean that the ssh, scp and debug-hooks
	// commands cannot work.
	AuthorizedKeys string

	// AgentEnvironment defines additional configuration variables to set in
	// the machine agent config.
	AgentEnvironment map[string]string

	// WARNING: this is only set if the machine being configured is
	// a state server node.
	//
	// Config holds the initial environment configuration.
	Config *config.Config

	// Constraints holds the initial environment constraints.
	Constraints constraints.Value

	// DisableSSLHostnameVerification can be set to true to tell cloud-init
	// that it shouldn't verify SSL certificates
	DisableSSLHostnameVerification bool

<<<<<<< HEAD
	// SystemPrivateSSHKey is created at bootstrap time and recorded on every
	// node that has an API server. At this stage, that is any machine where
	// StateServer (member above) is set to true.
	SystemPrivateSSHKey string

	// Series represents the machine series.
	Series string

	// DisablePackageCommands is a flag that specifies whether to suppress
	// the addition of package management commands.
	DisablePackageCommands bool
=======
	// Series represents the machine series.
	Series string
>>>>>>> 52c2ebe5

	// MachineAgentServiceName is the Upstart service name for the Juju machine agent.
	MachineAgentServiceName string

	// ProxySettings define normal http, https and ftp proxies.
	ProxySettings proxy.Settings

	// AptProxySettings define the http, https and ftp proxy settings to use
	// for apt, which may or may not be the same as the normal ProxySettings.
	AptProxySettings proxy.Settings

	// PreferIPv6 mirrors the value of prefer-ipv6 environment setting
	// and when set IPv6 addresses for connecting to the API/state
	// servers will be preferred over IPv4 ones.
	PreferIPv6 bool

	// The type of Simple Stream to download and deploy on this machine.
	ImageStream string

	// EnableOSRefreshUpdate specifies whether Juju will refresh its
	// respective OS's updates list.
	EnableOSRefreshUpdate bool

	// EnableOSUpgrade defines Juju's behavior when provisioning
	// machines. If enabled, the OS will perform any upgrades
	// available as part of its provisioning.
	EnableOSUpgrade bool
}

func base64yaml(m *config.Config) string {
	data, err := goyaml.Marshal(m.AllAttrs())
	if err != nil {
		// can't happen, these values have been validated a number of times
		panic(err)
	}
	return base64.StdEncoding.EncodeToString(data)
}

// NonceFile is written by cloud-init as the last thing it does.
// The file will contain the machine's nonce. The filename is
// relative to the Juju data-dir.
const NonceFile = "nonce.txt"

// AddAptCommands update the cloudinit.Config instance with the necessary
// packages, the request to do the apt-get update/upgrade on boot, and adds
// the apt proxy settings if there are any.
func AddAptCommands(
	proxySettings proxy.Settings,
	c *cloudinit.Config,
	addUpdateScripts bool,
	addUpgradeScripts bool,
) {
	// Check preconditions
	if c == nil {
		panic("c is nil")
	}

	// Bring packages up-to-date.
	c.SetAptUpdate(addUpdateScripts)
	c.SetAptUpgrade(addUpgradeScripts)
	c.SetAptGetWrapper("eatmydata")

	c.AddPackage("curl")
	c.AddPackage("cpu-checker")
	// TODO(axw) 2014-07-02 #1277359
	// Don't install bridge-utils in cloud-init;
	// leave it to the networker worker.
	c.AddPackage("bridge-utils")
	c.AddPackage("rsyslog-gnutls")

	// Write out the apt proxy settings
	if (proxySettings != proxy.Settings{}) {
		filename := apt.ConfFile
		c.AddBootCmd(fmt.Sprintf(
			`[ -f %s ] || (printf '%%s\n' %s > %s)`,
			filename,
			shquote(apt.ProxyContent(proxySettings)),
			filename))
	}
}

func (cfg *MachineConfig) dataFile(name string) string {
	return path.Join(cfg.DataDir, name)
}

func (cfg *MachineConfig) agentConfig(
	tag names.Tag,
	toolsVersion version.Number,
) (agent.ConfigSetter, error) {
	// TODO for HAState: the stateHostAddrs and apiHostAddrs here assume that
	// if the machine is a stateServer then to use localhost.  This may be
	// sufficient, but needs thought in the new world order.
	var password string
	if cfg.MongoInfo == nil {
		password = cfg.APIInfo.Password
	} else {
		password = cfg.MongoInfo.Password
	}
	configParams := agent.AgentConfigParams{
		DataDir:           cfg.DataDir,
		LogDir:            cfg.LogDir,
		Jobs:              cfg.Jobs,
		Tag:               tag,
		UpgradedToVersion: toolsVersion,
		Password:          password,
		Nonce:             cfg.MachineNonce,
		StateAddresses:    cfg.stateHostAddrs(),
		APIAddresses:      cfg.apiHostAddrs(),
		CACert:            cfg.MongoInfo.CACert,
		Values:            cfg.AgentEnvironment,
		PreferIPv6:        cfg.PreferIPv6,
	}
	if !cfg.Bootstrap {
		return agent.NewAgentConfig(configParams)
	}
	return agent.NewStateMachineConfig(configParams, *cfg.StateServingInfo)
}

// versionDir converts a tools URL into a name
// to use as a directory for storing the tools executables in
// by using the last element stripped of its extension.
func versionDir(toolsURL string) string {
	name := path.Base(toolsURL)
	ext := path.Ext(name)
	return name[:len(name)-len(ext)]
}

func (cfg *MachineConfig) jujuTools() string {
	return agenttools.SharedToolsDir(cfg.DataDir, cfg.Tools.Version)
}

func (cfg *MachineConfig) stateHostAddrs() []string {
	var hosts []string
	if cfg.Bootstrap {
		if cfg.PreferIPv6 {
			hosts = append(hosts, net.JoinHostPort("::1", strconv.Itoa(cfg.StateServingInfo.StatePort)))
		} else {
			hosts = append(hosts, net.JoinHostPort("localhost", strconv.Itoa(cfg.StateServingInfo.StatePort)))
		}
	}
	if cfg.MongoInfo != nil {
		hosts = append(hosts, cfg.MongoInfo.Addrs...)
	}
	return hosts
}

func (cfg *MachineConfig) apiHostAddrs() []string {
	var hosts []string
	if cfg.Bootstrap {
		if cfg.PreferIPv6 {
			hosts = append(hosts, net.JoinHostPort("::1", strconv.Itoa(cfg.StateServingInfo.APIPort)))
		} else {
			hosts = append(hosts, net.JoinHostPort("localhost", strconv.Itoa(cfg.StateServingInfo.APIPort)))
		}
	}
	if cfg.APIInfo != nil {
		hosts = append(hosts, cfg.APIInfo.Addrs...)
	}
	return hosts
}

const CanonicalCloudArchiveSigningKey = `-----BEGIN PGP PUBLIC KEY BLOCK-----
Version: SKS 1.1.4
Comment: Hostname: keyserver.ubuntu.com

mQINBFAqSlgBEADPKwXUwqbgoDYgR20zFypxSZlSbrttOKVPEMb0HSUx9Wj8VvNCr+mT4E9w
Ayq7NTIs5ad2cUhXoyenrjcfGqK6k9R6yRHDbvAxCSWTnJjw7mzsajDNocXC6THKVW8BSjrh
0aOBLpht6d5QCO2vyWxw65FKM65GOsbX03ZngUPMuOuiOEHQZo97VSH2pSB+L+B3d9B0nw3Q
nU8qZMne+nVWYLYRXhCIxSv1/h39SXzHRgJoRUFHvL2aiiVrn88NjqfDW15HFhVJcGOFuACZ
nRA0/EqTq0qNo3GziQO4mxuZi3bTVL5sGABiYW9uIlokPqcS7Fa0FRVIU9R+bBdHZompcYnK
AeGag+uRvuTqC3MMRcLUS9Oi/P9I8fPARXUPwzYN3fagCGB8ffYVqMunnFs0L6td08BgvWwe
r+Buu4fPGsQ5OzMclgZ0TJmXyOlIW49lc1UXnORp4sm7HS6okA7P6URbqyGbaplSsNUVTgVb
i+vc8/jYdfExt/3HxVqgrPlq9htqYgwhYvGIbBAxmeFQD8Ak/ShSiWb1FdQ+f7Lty+4mZLfN
8x4zPZ//7fD5d/PETPh9P0msF+lLFlP564+1j75wx+skFO4v1gGlBcDaeipkFzeozndAgpeg
ydKSNTF4QK9iTYobTIwsYfGuS8rV21zE2saLM0CE3T90aHYB/wARAQABtD1DYW5vbmljYWwg
Q2xvdWQgQXJjaGl2ZSBTaWduaW5nIEtleSA8ZnRwbWFzdGVyQGNhbm9uaWNhbC5jb20+iQI3
BBMBCAAhBQJQKkpYAhsDBQsJCAcDBRUKCQgLBRYCAwEAAh4BAheAAAoJEF7bG2LsSSbqKxkQ
AIKtgImrk02YCDldg6tLt3b69ZK0kIVI3Xso/zCBZbrYFmgGQEFHAa58mIgpv5GcgHHxWjpX
3n4tu2RM9EneKvFjFBstTTgoyuCgFr7iblvs/aMW4jFJAiIbmjjXWVc0CVB/JlLqzBJ/MlHd
R9OWmojN9ZzoIA+i+tWlypgUot8iIxkR6JENxit5v9dN8i6anmnWybQ6PXFMuNi6GzQ0JgZI
Vs37n0ks2wh0N8hBjAKuUgqu4MPMwvNtz8FxEzyKwLNSMnjLAhzml/oje/Nj1GBB8roj5dmw
7PSul5pAqQ5KTaXzl6gJN5vMEZzO4tEoGtRpA0/GTSXIlcx/SGkUK5+lqdQIMdySn8bImU6V
6rDSoOaI9YWHZtpv5WeUsNTdf68jZsFCRD+2+NEmIqBVm11yhmUoasC6dYw5l9P/PBdwmFm6
NBUSEwxb+ROfpL1ICaZk9Jy++6akxhY//+cYEPLin02r43Z3o5Piqujrs1R2Hs7kX84gL5Sl
BzTM4Ed+ob7KVtQHTefpbO35bQllkPNqfBsC8AIC8xvTP2S8FicYOPATEuiRWs7Kn31TWC2i
wswRKEKVRmN0fdpu/UPdMikyoNu9szBZRxvkRAezh3WheJ6MW6Fmg9d+uTFJohZt5qHdpxYa
4beuN4me8LF0TYzgfEbFT6b9D6IyTFoT0LequQINBFAqSlgBEADmL3TEq5ejBYrA+64zo8FY
vCF4gziPa5rCIJGZ/gZXQ7pm5zek/lOe9C80mhxNWeLmrWMkMOWKCeaDMFpMBOQhZZmRdakO
nH/xxO5x+fRdOOhy+5GTRJiwkuGOV6rB9eYJ3UN9caP2hfipCMpJjlg3j/GwktjhuqcBHXhA
HMhzxEOIDE5hmpDqZ051f8LGXld9aSL8RctoYFM8sgafPVmICTCq0Wh03dr5c2JAgEXy3ush
Ym/8i2WFmyldo7vbtTfx3DpmJc/EMpGKV+GxcI3/ERqSkde0kWlmfPZbo/5+hRqSryqfQtRK
nFEQgAqAhPIwXwOkjCpPnDNfrkvzVEtl2/BWP/1/SOqzXjk9TIb1Q7MHANeFMrTCprzPLX6I
dC4zLp+LpV91W2zygQJzPgWqH/Z/WFH4gXcBBqmI8bFpMPONYc9/67AWUABo2VOCojgtQmjx
uFn+uGNw9PvxJAF3yjl781PVLUw3n66dwHRmYj4hqxNDLywhhnL/CC7KUDtBnUU/CKn/0Xgm
9oz3thuxG6i3F3pQgpp7MeMntKhLFWRXo9Bie8z/c0NV4K5HcpbGa8QPqoDseB5WaO4yGIBO
t+nizM4DLrI+v07yXe3Jm7zBSpYSrGarZGK68qamS3XPzMshPdoXXz33bkQrTPpivGYQVRZu
zd/R6b+6IurV+QARAQABiQIfBBgBCAAJBQJQKkpYAhsMAAoJEF7bG2LsSSbq59EP/1U3815/
yHV3cf/JeHgh6WS/Oy2kRHp/kJt3ev/l/qIxfMIpyM3u/D6siORPTUXHPm3AaZrbw0EDWByA
3jHQEzlLIbsDGZgrnl+mxFuHwC1yEuW3xrzgjtGZCJureZ/BD6xfRuRcmvnetAZv/z98VN/o
j3rvYhUi71NApqSvMExpNBGrdO6gQlI5azhOu8xGNy4OSke8J6pAsMUXIcEwjVEIvewJuqBW
/3rj3Hh14tmWjQ7shNnYBuSJwbLeUW2e8bURnfXETxrCmXzDmQldD5GQWCcD5WDosk/HVHBm
Hlqrqy0VO2nE3c73dQlNcI4jVWeC4b4QSpYVsFz/6Iqy5ZQkCOpQ57MCf0B6P5nF92c5f3TY
PMxHf0x3DrjDbUVZytxDiZZaXsbZzsejbbc1bSNp4hb+IWhmWoFnq/hNHXzKPHBTapObnQju
+9zUlQngV0BlPT62hOHOw3Pv7suOuzzfuOO7qpz0uAy8cFKe7kBtLSFVjBwaG5JX89mgttYW
+lw9Rmsbp9Iw4KKFHIBLOwk7s+u0LUhP3d8neBI6NfkOYKZZCm3CuvkiOeQP9/2okFjtj+29
jEL+9KQwrGNFEVNe85Un5MJfYIjgyqX3nJcwypYxidntnhMhr2VD3HL2R/4CiswBOa4g9309
p/+af/HU1smBrOfIeRoxb8jQoHu3
=xg4S
-----END PGP PUBLIC KEY BLOCK-----`

// MaybeAddCloudArchiveCloudTools adds the cloud-archive cloud-tools
// pocket to apt sources, if the series requires it.
func MaybeAddCloudArchiveCloudTools(c *cloudinit.Config, series string) {
	if series != "precise" {
		// Currently only precise; presumably we'll
		// need to add each LTS in here as they're
		// added to the cloud archive.
		return
	}
	const url = "http://ubuntu-cloud.archive.canonical.com/ubuntu"
	name := fmt.Sprintf("deb %s %s-updates/cloud-tools main", url, series)
	prefs := &cloudinit.AptPreferences{
		Path:        cloudinit.CloudToolsPrefsPath,
		Explanation: "Pin with lower priority, not to interfere with charms",
		Package:     "*",
		Pin:         fmt.Sprintf("release n=%s-updates/cloud-tools", series),
		PinPriority: 400,
	}
	c.AddAptSource(name, CanonicalCloudArchiveSigningKey, prefs)
}

// HasNetworks returns if there are any networks set.
func (cfg *MachineConfig) HasNetworks() bool {
	return len(cfg.Networks) > 0 || cfg.Constraints.HaveNetworks()
}

func shquote(p string) string {
	return utils.ShQuote(p)
}

type requiresError string

func (e requiresError) Error() string {
	return "invalid machine configuration: missing " + string(e)
}

func verifyConfig(cfg *MachineConfig) (err error) {
	defer errors.Maskf(&err, "invalid machine configuration")
	if !names.IsValidMachine(cfg.MachineId) {
		return fmt.Errorf("invalid machine id")
	}
	if cfg.DataDir == "" {
		return fmt.Errorf("missing var directory")
	}
	if cfg.LogDir == "" {
		return fmt.Errorf("missing log directory")
	}
	if len(cfg.Jobs) == 0 {
		return fmt.Errorf("missing machine jobs")
	}
	if cfg.CloudInitOutputLog == "" {
		return fmt.Errorf("missing cloud-init output log path")
	}
	if cfg.Tools == nil {
		return fmt.Errorf("missing tools")
	}
	if cfg.Tools.URL == "" {
		return fmt.Errorf("missing tools URL")
	}
	if cfg.MongoInfo == nil {
		return fmt.Errorf("missing state info")
	}
	if len(cfg.MongoInfo.CACert) == 0 {
		return fmt.Errorf("missing CA certificate")
	}
	if cfg.APIInfo == nil {
		return fmt.Errorf("missing API info")
	}
	if len(cfg.APIInfo.CACert) == 0 {
		return fmt.Errorf("missing API CA certificate")
	}
	if cfg.MachineAgentServiceName == "" {
		return fmt.Errorf("missing machine agent service name")
	}
	if cfg.Bootstrap {
		if cfg.Config == nil {
			return fmt.Errorf("missing environment configuration")
		}
		if cfg.MongoInfo.Tag != nil {
			return fmt.Errorf("entity tag must be nil when starting a state server")
		}
		if cfg.APIInfo.Tag != nil {
			return fmt.Errorf("entity tag must be nil when starting a state server")
		}
		if cfg.StateServingInfo == nil {
			return fmt.Errorf("missing state serving info")
		}
		if len(cfg.StateServingInfo.Cert) == 0 {
			return fmt.Errorf("missing state server certificate")
		}
		if len(cfg.StateServingInfo.PrivateKey) == 0 {
			return fmt.Errorf("missing state server private key")
		}
		if cfg.StateServingInfo.StatePort == 0 {
			return fmt.Errorf("missing state port")
		}
		if cfg.StateServingInfo.APIPort == 0 {
			return fmt.Errorf("missing API port")
		}
		if cfg.InstanceId == "" {
			return fmt.Errorf("missing instance-id")
		}
	} else {
		if len(cfg.MongoInfo.Addrs) == 0 {
			return fmt.Errorf("missing state hosts")
		}
		if cfg.MongoInfo.Tag != names.NewMachineTag(cfg.MachineId) {
			return fmt.Errorf("entity tag must match started machine")
		}
		if len(cfg.APIInfo.Addrs) == 0 {
			return fmt.Errorf("missing API hosts")
		}
		if cfg.APIInfo.Tag != names.NewMachineTag(cfg.MachineId) {
			return fmt.Errorf("entity tag must match started machine")
		}
		if cfg.StateServingInfo != nil {
			return fmt.Errorf("state serving info unexpectedly present")
		}
	}
	if cfg.MachineNonce == "" {
		return fmt.Errorf("missing machine nonce")
	}
	return nil
}<|MERGE_RESOLUTION|>--- conflicted
+++ resolved
@@ -125,22 +125,8 @@
 	// that it shouldn't verify SSL certificates
 	DisableSSLHostnameVerification bool
 
-<<<<<<< HEAD
-	// SystemPrivateSSHKey is created at bootstrap time and recorded on every
-	// node that has an API server. At this stage, that is any machine where
-	// StateServer (member above) is set to true.
-	SystemPrivateSSHKey string
-
 	// Series represents the machine series.
 	Series string
-
-	// DisablePackageCommands is a flag that specifies whether to suppress
-	// the addition of package management commands.
-	DisablePackageCommands bool
-=======
-	// Series represents the machine series.
-	Series string
->>>>>>> 52c2ebe5
 
 	// MachineAgentServiceName is the Upstart service name for the Juju machine agent.
 	MachineAgentServiceName string
