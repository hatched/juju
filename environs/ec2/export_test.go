// Copyright 2012, 2013 Canonical Ltd.
// Licensed under the AGPLv3, see LICENCE file for details.

package ec2

import (
	"io"
	"net/http"
	"time"

	"launchpad.net/goamz/aws"
	"launchpad.net/goamz/ec2"
	"launchpad.net/goamz/s3"
	"launchpad.net/juju-core/environs"
	"launchpad.net/juju-core/environs/imagemetadata"
	"launchpad.net/juju-core/environs/jujutest"
	"launchpad.net/juju-core/instance"
<<<<<<< HEAD
	"net/http"
=======
	"launchpad.net/juju-core/utils"
>>>>>>> 67ed0f5d
)

func JujuGroupName(e environs.Environ) string {
	return e.(*environ).jujuGroupName()
}

func MachineGroupName(e environs.Environ, machineId string) string {
	return e.(*environ).machineGroupName(machineId)
}

func EnvironEC2(e environs.Environ) *ec2.EC2 {
	return e.(*environ).ec2()
}

func EnvironS3(e environs.Environ) *s3.S3 {
	return e.(*environ).s3()
}

func InstanceEC2(inst instance.Instance) *ec2.Instance {
	return inst.(*ec2Instance).Instance
}

// BucketStorage returns a storage instance addressing
// an arbitrary s3 bucket.
func BucketStorage(b *s3.Bucket) environs.Storage {
	return &storage{
		bucket: b,
	}
}

func GetImageURLs(e environs.Environ) ([]string, error) {
	return e.(*environ).getImageBaseURLs()
}

var testRoundTripper = &jujutest.ProxyRoundTripper{}

func init() {
	// Prepare mock http transport for overriding metadata and images output in tests
	http.DefaultTransport.(*http.Transport).RegisterProtocol("test", testRoundTripper)
}

// TODO: Apart from overriding different hardcoded hosts, these two test helpers are identical. Let's share.

var origImagesUrl = imagemetadata.DefaultBaseURL

// UseTestImageData causes the given content to be served
// when the ec2 client asks for image data.
func UseTestImageData(content []jujutest.FileContent) {
	if content != nil {
		testRoundTripper.Sub = jujutest.NewVirtualRoundTripper(content, nil)
		imagemetadata.DefaultBaseURL = "test:"
		signedImageDataOnly = false
	} else {
		signedImageDataOnly = true
		testRoundTripper.Sub = nil
		imagemetadata.DefaultBaseURL = origImagesUrl
	}
}

func UseTestRegionData(content map[string]aws.Region) {
	if content != nil {
		allRegions = content
	} else {
		allRegions = aws.Regions
	}

}

// UseTestInstanceTypeData causes the given instance type
// cost data to be served for the "test" region.
func UseTestInstanceTypeData(content instanceTypeCost) {
	if content != nil {
		allRegionCosts["test"] = content
	} else {
		delete(allRegionCosts, "test")
	}
}

var origMetadataHost = metadataHost

func UseTestMetadata(content []jujutest.FileContent) {
	if content != nil {
		testRoundTripper.Sub = jujutest.NewVirtualRoundTripper(content, nil)
		metadataHost = "test:"
	} else {
		testRoundTripper.Sub = nil
		metadataHost = origMetadataHost
	}
}

<<<<<<< HEAD
=======
var originalShortAttempt = shortAttempt
var originalLongAttempt = environs.LongAttempt

// ShortTimeouts sets the timeouts to a short period as we
// know that the ec2test server doesn't get better with time,
// and this reduces the test time from 30s to 3s.
func ShortTimeouts(short bool) {
	if short {
		// Careful: this must be an assignment ("="), not an
		// initialization (":=").  We're trying to change a
		// global variable here.
		shortAttempt = utils.AttemptStrategy{
			Total: 100 * time.Millisecond,
			Delay: 10 * time.Millisecond,
		}
		environs.LongAttempt = shortAttempt
	} else {
		// Careful: this must be an assignment ("="), not an
		// initialization (":=").  We're trying to change a
		// global variable here.
		shortAttempt = originalShortAttempt
		environs.LongAttempt = originalLongAttempt
	}
}

>>>>>>> 67ed0f5d
var ShortAttempt = &shortAttempt

func EC2ErrCode(err error) string {
	return ec2ErrCode(err)
}

// FabricateInstance creates a new fictitious instance
// given an existing instance and a new id.
func FabricateInstance(inst instance.Instance, newId string) instance.Instance {
	oldi := inst.(*ec2Instance)
	newi := &ec2Instance{
		e:        oldi.e,
		Instance: &ec2.Instance{},
		arch:     oldi.arch,
		instType: oldi.instType,
	}
	*newi.Instance = *oldi.Instance
	newi.InstanceId = newId
	return newi
}

// Access non exported methods on ec2.storage
type Storage interface {
	Put(file string, r io.Reader, length int64) error
	ResetMadeBucket()
}

func (s *storage) ResetMadeBucket() {
	s.Lock()
	defer s.Unlock()
	s.madeBucket = false
}

// WritablePublicStorage returns a Storage instance which is authorised to write to the PublicStorage bucket.
// It is used by tests which need to upload files.
func WritablePublicStorage(e environs.Environ) environs.Storage {
	// In the case of ec2, access to the public storage instance is created with the user's AWS credentials.
	// So write access is there implicitly, and we just need to cast to a writable storage instance.
	// This contrasts with the openstack case, where the public storage instance truly is read only and we need
	// to create a separate writable instance. If the ec2 case ever changes, the changes are confined to this method.
	return e.PublicStorage().(environs.Storage)
}

var TestImagesData = []jujutest.FileContent{
	{
		"/streams/v1/index.json", `
		{
		 "index": {
		  "com.ubuntu.cloud:released": {
		   "updated": "Wed, 01 May 2013 13:31:26 +0000",
		   "clouds": [
			{
			 "region": "test",
			 "endpoint": "https://ec2.endpoint.com"
			}
		   ],
		   "cloudname": "aws",
		   "datatype": "image-ids",
		   "format": "products:1.0",
		   "products": [
			"com.ubuntu.cloud:server:12.04:amd64",
			"com.ubuntu.cloud:server:12.04:i386",
			"com.ubuntu.cloud:server:12.04:amd64",
			"com.ubuntu.cloud:server:12.10:amd64",
			"com.ubuntu.cloud:server:13.04:i386"
		   ],
		   "path": "streams/v1/com.ubuntu.cloud:released:aws.js"
		  }
		 },
		 "updated": "Wed, 01 May 2013 13:31:26 +0000",
		 "format": "index:1.0"
		}
`}, {
		"/streams/v1/com.ubuntu.cloud:released:aws.js", `
{
 "content_id": "com.ubuntu.cloud:released:aws",
 "products": {
   "com.ubuntu.cloud:server:12.04:amd64": {
     "release": "precise",
     "version": "12.04",
     "arch": "amd64",
     "versions": {
       "20121218": {
         "items": {
           "usee1pi": {
             "root_store": "instance",
             "virt": "pv",
             "region": "us-east-1",
             "id": "ami-00000011"
           },
           "usww1pe": {
             "root_store": "ebs",
             "virt": "pv",
             "region": "eu-west-1",
             "id": "ami-00000016"
           },
           "apne1pe": {
             "root_store": "ebs",
             "virt": "pv",
             "region": "ap-northeast-1",
             "id": "ami-00000026"
           },
           "apne1he": {
             "root_store": "ebs",
             "virt": "hvm",
             "region": "ap-northeast-1",
             "id": "ami-00000087"
           },
           "test1pe": {
             "root_store": "ebs",
             "virt": "pv",
             "region": "test",
             "id": "ami-00000033"
           },
           "test1he": {
             "root_store": "ebs",
             "virt": "hvm",
             "region": "test",
             "id": "ami-00000035"
           }
         },
         "pubname": "ubuntu-precise-12.04-amd64-server-20121218",
         "label": "release"
       }
     }
   },
   "com.ubuntu.cloud:server:12.04:i386": {
     "release": "precise",
     "version": "12.04",
     "arch": "i386",
     "versions": {
       "20121218": {
         "items": {
           "test1pe": {
             "root_store": "ebs",
             "virt": "pv",
             "region": "test",
             "id": "ami-00000034"
           },
           "apne1pe": {
             "root_store": "ebs",
             "virt": "pv",
             "region": "ap-northeast-1",
             "id": "ami-00000023"
           }
         },
         "pubname": "ubuntu-precise-12.04-i386-server-20121218",
         "label": "release"
       }
     }
   },
   "com.ubuntu.cloud:server:12.10:amd64": {
     "release": "quantal",
     "version": "12.10",
     "arch": "amd64",
     "versions": {
       "20121218": {
         "items": {
           "usee1pi": {
             "root_store": "instance",
             "virt": "pv",
             "region": "us-east-1",
             "id": "ami-00000011"
           },
           "usww1pe": {
             "root_store": "ebs",
             "virt": "pv",
             "region": "eu-west-1",
             "id": "ami-01000016"
           },
           "apne1pe": {
             "root_store": "ebs",
             "virt": "pv",
             "region": "ap-northeast-1",
             "id": "ami-01000026"
           },
           "apne1he": {
             "root_store": "ebs",
             "virt": "hvm",
             "region": "ap-northeast-1",
             "id": "ami-01000087"
           },
           "test1he": {
             "root_store": "ebs",
             "virt": "hvm",
             "region": "test",
             "id": "ami-01000035"
           }
         },
         "pubname": "ubuntu-quantal-12.10-amd64-server-20121218",
         "label": "release"
       }
     }
   },
   "com.ubuntu.cloud:server:12.10:i386": {
     "release": "quantal",
     "version": "12.10",
     "arch": "i386",
     "versions": {
       "20121218": {
         "items": {
           "test1pe": {
             "root_store": "ebs",
             "virt": "pv",
             "region": "test",
             "id": "ami-01000034"
           },
           "apne1pe": {
             "root_store": "ebs",
             "virt": "pv",
             "region": "ap-northeast-1",
             "id": "ami-01000023"
           }
         },
         "pubname": "ubuntu-quantal-12.10-i386-server-20121218",
         "label": "release"
       }
     }
   },
   "com.ubuntu.cloud:server:13.04:i386": {
     "release": "raring",
     "version": "13.04",
     "arch": "i386",
     "versions": {
       "20121218": {
         "items": {
           "test1pe": {
             "root_store": "ebs",
             "virt": "pv",
             "region": "test",
             "id": "ami-02000034"
           }
         },
         "pubname": "ubuntu-raring-13.04-i386-server-20121218",
         "label": "release"
       }
     }
   }
 },
 "format": "products:1.0"
}
`},
}

var TestInstanceTypeCosts = instanceTypeCost{
	"m1.small":    60,
	"m1.medium":   120,
	"m1.large":    240,
	"m1.xlarge":   480,
	"t1.micro":    20,
	"c1.medium":   145,
	"c1.xlarge":   580,
	"cc1.4xlarge": 1300,
	"cc2.8xlarge": 2400,
}

var TestRegions = map[string]aws.Region{
	"test": {
		Name:        "test",
		EC2Endpoint: "https://ec2.endpoint.com",
	},
}<|MERGE_RESOLUTION|>--- conflicted
+++ resolved
@@ -15,11 +15,6 @@
 	"launchpad.net/juju-core/environs/imagemetadata"
 	"launchpad.net/juju-core/environs/jujutest"
 	"launchpad.net/juju-core/instance"
-<<<<<<< HEAD
-	"net/http"
-=======
-	"launchpad.net/juju-core/utils"
->>>>>>> 67ed0f5d
 )
 
 func JujuGroupName(e environs.Environ) string {
@@ -110,34 +105,6 @@
 	}
 }
 
-<<<<<<< HEAD
-=======
-var originalShortAttempt = shortAttempt
-var originalLongAttempt = environs.LongAttempt
-
-// ShortTimeouts sets the timeouts to a short period as we
-// know that the ec2test server doesn't get better with time,
-// and this reduces the test time from 30s to 3s.
-func ShortTimeouts(short bool) {
-	if short {
-		// Careful: this must be an assignment ("="), not an
-		// initialization (":=").  We're trying to change a
-		// global variable here.
-		shortAttempt = utils.AttemptStrategy{
-			Total: 100 * time.Millisecond,
-			Delay: 10 * time.Millisecond,
-		}
-		environs.LongAttempt = shortAttempt
-	} else {
-		// Careful: this must be an assignment ("="), not an
-		// initialization (":=").  We're trying to change a
-		// global variable here.
-		shortAttempt = originalShortAttempt
-		environs.LongAttempt = originalLongAttempt
-	}
-}
-
->>>>>>> 67ed0f5d
 var ShortAttempt = &shortAttempt
 
 func EC2ErrCode(err error) string {
