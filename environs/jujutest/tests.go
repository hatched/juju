--- conflicted
+++ resolved
@@ -24,11 +24,7 @@
 	c.Assert(inst1, NotNil)
 	id1 := inst1.Id()
 
-<<<<<<< HEAD
 	insts, err = e.Instances([]string{id0, id1})
-=======
-	err = e.StopInstances([]environs.Instance{inst0})
->>>>>>> 7f6b9d17
 	c.Assert(err, IsNil)
 	c.Assert(len(insts), Equals, 2)
 	c.Assert(insts[0].Id(), Equals, id0)
@@ -45,34 +41,9 @@
 
 func (t *Tests) TestBootstrap(c *C) {
 	e := t.Open(c)
-<<<<<<< HEAD
-	info, err := e.Bootstrap()
-=======
 	err := e.Bootstrap()
->>>>>>> 7f6b9d17
 	c.Assert(err, IsNil)
-	c.Assert(info, NotNil)
-	c.Check(len(info.Addrs), Not(Equals), 0)
 
-<<<<<<< HEAD
-	// TODO eventual consistency.
-	info2, err := e.Bootstrap()
-	c.Assert(info2, IsNil)
-	c.Assert(err, ErrorMatches, "environment is already bootstrapped")
-
-	info3, err := e.StateInfo()
-	c.Assert(err, IsNil)
-	c.Check(info3, Equals, info)
-
-	e2 := t.Open(c)
-	// TODO eventual consistency.
-	info4, err := e.Bootstrap()
-	c.Assert(info4, IsNil)
-	c.Assert(err, ErrorMatches, "environment is already bootstrapped")
-
-	info5, err := e2.StateInfo()
-	c.Check(info5, Equals, info)
-=======
 	info, err := e.StateInfo()
 	c.Assert(info, NotNil)
 	c.Check(len(info.Addrs), Not(Equals), 0)
@@ -89,25 +60,14 @@
 	info2, err := e2.StateInfo()
 	c.Check(info2, Equals, info)
 
-	err = e2.Destroy()
-	c.Assert(err, IsNil)
->>>>>>> 7f6b9d17
-
 	err = e2.Destroy(nil)
 	c.Assert(err, IsNil)
 
-<<<<<<< HEAD
-	info6, err := e.Bootstrap()
+	err = e.Bootstrap()
 	c.Assert(err, IsNil)
-	c.Assert(info6, NotNil)
 
-	info7, err := e.Bootstrap()
-	c.Assert(err, NotNil)
-	c.Assert(info7, IsNil)
-=======
 	err = e.Bootstrap()
 	c.Assert(err, NotNil)
->>>>>>> 7f6b9d17
 }
 
 func (t *Tests) TestPersistence(c *C) {
