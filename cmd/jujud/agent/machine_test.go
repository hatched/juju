--- conflicted
+++ resolved
@@ -1321,11 +1321,7 @@
 	go func() { c.Check(a.Run(nil), jc.ErrorIsNil) }()
 	defer func() { c.Check(a.Stop(), jc.ErrorIsNil) }()
 
-<<<<<<< HEAD
-	var numWorkers uint32
-=======
 	var numWorkers, machineWorkers, environWorkers uint32
->>>>>>> 19e63104
 	started := make(chan struct{})
 	newWorker := func(
 		scope names.Tag,
@@ -1335,24 +1331,15 @@
 		_ storageprovisioner.LifecycleManager,
 		_ storageprovisioner.EnvironAccessor,
 	) worker.Worker {
-		var machineWorkerStarted, environWorkerStarted bool
 		// storageDir is empty for environ storage provisioners
 		if storageDir == "" {
 			c.Check(scope, gc.Equals, s.State.EnvironTag())
-<<<<<<< HEAD
-			environWorkerStarted = true
-=======
 			c.Check(atomic.AddUint32(&environWorkers, 1), gc.Equals, uint32(1))
->>>>>>> 19e63104
 			atomic.AddUint32(&numWorkers, 1)
 		}
 		if storageDir != "" {
 			c.Check(scope, gc.Equals, m.Tag())
-<<<<<<< HEAD
-			machineWorkerStarted = true
-=======
 			c.Check(atomic.AddUint32(&machineWorkers, 1), gc.Equals, uint32(1))
->>>>>>> 19e63104
 			atomic.AddUint32(&numWorkers, 1)
 		}
 		if atomic.LoadUint32(&environWorkers) == 1 && atomic.LoadUint32(&machineWorkers) == 1 {
