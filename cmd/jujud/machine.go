// Copyright 2012, 2013 Canonical Ltd.
// Licensed under the AGPLv3, see LICENCE file for details.

package main

import (
	"fmt"
	"os"
	"path/filepath"
	"time"

	"launchpad.net/gnuflag"
	"launchpad.net/loggo"
	"launchpad.net/tomb"

	"launchpad.net/juju-core/agent"
	"launchpad.net/juju-core/charm"
	"launchpad.net/juju-core/cmd"
	"launchpad.net/juju-core/container/kvm"
	"launchpad.net/juju-core/instance"
	"launchpad.net/juju-core/names"
	"launchpad.net/juju-core/provider"
	"launchpad.net/juju-core/state"
	"launchpad.net/juju-core/state/api"
	apiagent "launchpad.net/juju-core/state/api/agent"
	"launchpad.net/juju-core/state/api/params"
	apiprovisioner "launchpad.net/juju-core/state/api/provisioner"
	"launchpad.net/juju-core/state/apiserver"
	"launchpad.net/juju-core/upstart"
	"launchpad.net/juju-core/worker"
	"launchpad.net/juju-core/worker/addressupdater"
	"launchpad.net/juju-core/worker/authenticationworker"
	"launchpad.net/juju-core/worker/charmrevisionworker"
	"launchpad.net/juju-core/worker/cleaner"
	"launchpad.net/juju-core/worker/deployer"
	"launchpad.net/juju-core/worker/firewaller"
	"launchpad.net/juju-core/worker/localstorage"
	workerlogger "launchpad.net/juju-core/worker/logger"
	"launchpad.net/juju-core/worker/machiner"
	"launchpad.net/juju-core/worker/minunitsworker"
	"launchpad.net/juju-core/worker/provisioner"
	"launchpad.net/juju-core/worker/resumer"
	"launchpad.net/juju-core/worker/terminationworker"
	"launchpad.net/juju-core/worker/upgrader"
)

var logger = loggo.GetLogger("juju.cmd.jujud")

var newRunner = func(isFatal func(error) bool, moreImportant func(e0, e1 error) bool) worker.Runner {
	return worker.NewRunner(isFatal, moreImportant)
}

const bootstrapMachineId = "0"

var retryDelay = 3 * time.Second

var jujuRun = "/usr/local/bin/juju-run"

// MachineAgent is a cmd.Command responsible for running a machine agent.
type MachineAgent struct {
	cmd.CommandBase
	tomb      tomb.Tomb
	Conf      AgentConf
	MachineId string
	runner    worker.Runner
}

// Info returns usage information for the command.
func (a *MachineAgent) Info() *cmd.Info {
	return &cmd.Info{
		Name:    "machine",
		Purpose: "run a juju machine agent",
	}
}

func (a *MachineAgent) SetFlags(f *gnuflag.FlagSet) {
	a.Conf.addFlags(f)
	f.StringVar(&a.MachineId, "machine-id", "", "id of the machine to run")
}

// Init initializes the command for running.
func (a *MachineAgent) Init(args []string) error {
	if !names.IsMachine(a.MachineId) {
		return fmt.Errorf("--machine-id option must be set, and expects a non-negative integer")
	}
	if err := a.Conf.checkArgs(args); err != nil {
		return err
	}
	a.runner = newRunner(isFatal, moreImportant)
	return nil
}

// Wait waits for the machine agent to finish.
func (a *MachineAgent) Wait() error {
	return a.tomb.Wait()
}

// Stop stops the machine agent.
func (a *MachineAgent) Stop() error {
	a.runner.Kill()
	return a.tomb.Wait()
}

// Run runs a machine agent.
func (a *MachineAgent) Run(_ *cmd.Context) error {
	// Due to changes in the logging, and needing to care about old
	// environments that have been upgraded, we need to explicitly remove the
	// file writer if one has been added, otherwise we will get duplicate
	// lines of all logging in the log file.
	loggo.RemoveWriter("logfile")
	defer a.tomb.Done()
	logger.Infof("machine agent %v start", a.Tag())
	if err := a.Conf.read(a.Tag()); err != nil {
		return err
	}
	charm.CacheDir = filepath.Join(a.Conf.dataDir, "charmcache")
	if err := a.initAgent(); err != nil {
		return err
	}

	// ensureStateWorker ensures that there is a worker that
	// connects to the state that runs within itself all the workers
	// that need a state connection. Unless we're bootstrapping, we
	// need to connect to the API server to find out if we need to
	// call this, so we make the APIWorker call it when necessary if
	// the machine requires it. Note that ensureStateWorker can be
	// called many times - StartWorker does nothing if there is
	// already a worker started with the given name.
	ensureStateWorker := func() {
		a.runner.StartWorker("state", a.StateWorker)
	}
	// We might be bootstrapping, and the API server is not
	// running yet. If so, make sure we run a state worker instead.
	if a.MachineId == bootstrapMachineId {
		// TODO(rog) When we have HA, we only want to do this
		// when we really are bootstrapping - once other
		// instances of the API server have been started, we
		// should follow the normal course of things and ignore
		// the fact that this was once the bootstrap machine.
		logger.Infof("Starting StateWorker for machine-0")
		ensureStateWorker()
	}
	a.runner.StartWorker("api", func() (worker.Worker, error) {
		return a.APIWorker(ensureStateWorker)
	})
	a.runner.StartWorker("termination", func() (worker.Worker, error) {
		return terminationworker.NewWorker(), nil
	})
	err := a.runner.Wait()
	if err == worker.ErrTerminateAgent {
		err = a.uninstallAgent()
	}
	err = agentDone(err)
	a.tomb.Kill(err)
	return err
}

// APIWorker returns a Worker that connects to the API and starts any
// workers that need an API connection.
//
// If a state worker is necessary, APIWorker calls ensureStateWorker.
func (a *MachineAgent) APIWorker(ensureStateWorker func()) (worker.Worker, error) {
	agentConfig := a.Conf.config
	st, entity, err := openAPIState(agentConfig, a)
	if err != nil {
		return nil, err
	}
	reportOpenedAPI(st)
	for _, job := range entity.Jobs() {
		if job.NeedsState() {
			ensureStateWorker()
			break
		}
	}
	runner := newRunner(connectionIsFatal(st), moreImportant)
	runner.StartWorker("machiner", func() (worker.Worker, error) {
		return machiner.NewMachiner(st.Machiner(), agentConfig), nil
	})
	runner.StartWorker("upgrader", func() (worker.Worker, error) {
		return upgrader.NewUpgrader(st.Upgrader(), agentConfig), nil
	})
	runner.StartWorker("logger", func() (worker.Worker, error) {
		return workerlogger.NewLogger(st.Logger(), agentConfig), nil
	})

	// If not a local provider bootstrap machine, start the worker to manage SSH keys.
	providerType := agentConfig.Value(agent.ProviderType)
	if providerType != provider.Local || a.MachineId != bootstrapMachineId {
		runner.StartWorker("authenticationworker", func() (worker.Worker, error) {
			return authenticationworker.NewWorker(st.KeyUpdater(), agentConfig), nil
		})
	}

	// Perform the operations needed to set up hosting for containers.
	if err := a.setupContainerSupport(runner, st, entity); err != nil {
		return nil, fmt.Errorf("setting up container support: %v", err)
	}
	for _, job := range entity.Jobs() {
		switch job {
		case params.JobHostUnits:
			runner.StartWorker("deployer", func() (worker.Worker, error) {
				apiDeployer := st.Deployer()
				context := newDeployContext(apiDeployer, agentConfig)
				return deployer.NewDeployer(apiDeployer, context), nil
			})
		case params.JobManageEnviron:
			runner.StartWorker("environ-provisioner", func() (worker.Worker, error) {
				return provisioner.NewEnvironProvisioner(st.Provisioner(), agentConfig), nil
			})
<<<<<<< HEAD
			// TODO(dimitern): Add firewaller here, when using the API.
=======
			// TODO(axw) 2013-09-24 bug #1229506
			// Make another job to enable the firewaller. Not all environments
			// are capable of managing ports centrally.
			runner.StartWorker("firewaller", func() (worker.Worker, error) {
				return firewaller.NewFirewaller(st.Firewaller())
			})
		case params.JobManageState:
>>>>>>> 6f2bcb10
			runner.StartWorker("charm-revision-updater", func() (worker.Worker, error) {
				return charmrevisionworker.NewRevisionUpdateWorker(st.CharmRevisionUpdater()), nil
			})
		case params.JobManageState:
			// Legacy environments may set this, but we ignore it.
		default:
			// TODO(dimitern): Once all workers moved over to using
			// the API, report "unknown job type" here.
		}
	}
	return newCloseWorker(runner, st), nil // Note: a worker.Runner is itself a worker.Worker.
}

// setupContainerSupport determines what containers can be run on this machine and
// initialises suitable infrastructure to support such containers.
func (a *MachineAgent) setupContainerSupport(runner worker.Runner, st *api.State, entity *apiagent.Entity) error {
	var supportedContainers []instance.ContainerType
	// We don't yet support nested lxc containers but anything else can run an LXC container.
	if entity.ContainerType() != instance.LXC {
		supportedContainers = append(supportedContainers, instance.LXC)
	}
	supportsKvm, err := kvm.IsKVMSupported()
	if err != nil {
		logger.Warningf("determining kvm support: %v\nno kvm containers possible", err)
	}
	if err == nil && supportsKvm {
		supportedContainers = append(supportedContainers, instance.KVM)
	}
	return a.updateSupportedContainers(runner, st, entity.Tag(), supportedContainers)
}

// updateSupportedContainers records in state that a machine can run the specified containers.
// It starts a watcher and when a container of a given type is first added to the machine,
// the watcher is killed, the machine is set up to be able to start containers of the given type,
// and a suitable provisioner is started.
func (a *MachineAgent) updateSupportedContainers(runner worker.Runner, st *api.State,
	tag string, containers []instance.ContainerType) error {

	var machine *apiprovisioner.Machine
	var err error
	pr := st.Provisioner()
	if machine, err = pr.Machine(tag); err != nil {
		return fmt.Errorf("%s is not in state: %v", tag, err)
	}
	if len(containers) == 0 {
		if err := machine.SupportsNoContainers(); err != nil {
			return fmt.Errorf("clearing supported containers for %s: %v", tag, err)
		}
		return nil
	}
	if err := machine.SetSupportedContainers(containers...); err != nil {
		return fmt.Errorf("setting supported containers for %s: %v", tag, err)
	}
	// Start the watcher to fire when a container is first requested on the machine.
	watcherName := fmt.Sprintf("%s-container-watcher", machine.Id())
	handler := provisioner.NewContainerSetupHandler(runner, watcherName, containers, machine, pr, a.Conf.config)
	runner.StartWorker(watcherName, func() (worker.Worker, error) {
		return worker.NewStringsWorker(handler), nil
	})
	return nil
}

// StateJobs returns a worker running all the workers that require
// a *state.State connection.
func (a *MachineAgent) StateWorker() (worker.Worker, error) {
	agentConfig := a.Conf.config
	st, entity, err := openState(agentConfig, a)
	if err != nil {
		return nil, err
	}
	reportOpenedState(st)
	m := entity.(*state.Machine)

	runner := newRunner(connectionIsFatal(st), moreImportant)
	// Take advantage of special knowledge here in that we will only ever want
	// the storage provider on one machine, and that is the "bootstrap" node.
	providerType := agentConfig.Value(agent.ProviderType)
	if (providerType == provider.Local || providerType == provider.Null) && m.Id() == bootstrapMachineId {
		runner.StartWorker("local-storage", func() (worker.Worker, error) {
			// TODO(axw) 2013-09-24 bug #1229507
			// Make another job to enable storage.
			// There's nothing special about this.
			return localstorage.NewWorker(agentConfig), nil
		})
	}
	for _, job := range m.Jobs() {
		switch job {
		case state.JobHostUnits:
			// Implemented in APIWorker.
		case state.JobManageEnviron:
			runner.StartWorker("addressupdater", func() (worker.Worker, error) {
				return addressupdater.NewWorker(st), nil
			})
			runner.StartWorker("apiserver", func() (worker.Worker, error) {
				// If the configuration does not have the required information,
				// it is currently not a recoverable error, so we kill the whole
				// agent, potentially enabling human intervention to fix
				// the agent's configuration file. In the future, we may retrieve
				// the state server certificate and key from the state, and
				// this should then change.
				port, cert, key := a.Conf.config.APIServerDetails()
				if len(cert) == 0 || len(key) == 0 {
					return nil, &fatalError{"configuration does not have state server cert/key"}
				}
				dataDir := a.Conf.config.DataDir()
				return apiserver.NewServer(st, fmt.Sprintf(":%d", port), cert, key, dataDir)
			})
			runner.StartWorker("cleaner", func() (worker.Worker, error) {
				return cleaner.NewCleaner(st), nil
			})
			runner.StartWorker("resumer", func() (worker.Worker, error) {
				// The action of resumer is so subtle that it is not tested,
				// because we can't figure out how to do so without brutalising
				// the transaction log.
				return resumer.NewResumer(st), nil
			})
			runner.StartWorker("minunitsworker", func() (worker.Worker, error) {
				return minunitsworker.NewMinUnitsWorker(st), nil
			})
		case state.JobManageState:
			// Legacy environments may set this, but we ignore it.
		default:
			logger.Warningf("ignoring unknown job %q", job)
		}
	}
	return newCloseWorker(runner, st), nil
}

func (a *MachineAgent) Entity(st *state.State) (AgentState, error) {
	m, err := st.Machine(a.MachineId)
	if err != nil {
		return nil, err
	}
	// Check the machine nonce as provisioned matches the agent.Conf value.
	if !m.CheckProvisioned(a.Conf.config.Nonce()) {
		// The agent is running on a different machine to the one it
		// should be according to state. It must stop immediately.
		logger.Errorf("running machine %v agent on inappropriate instance", m)
		return nil, worker.ErrTerminateAgent
	}
	return m, nil
}

func (a *MachineAgent) Tag() string {
	return names.MachineTag(a.MachineId)
}

func (a *MachineAgent) initAgent() error {
	if err := os.Remove(jujuRun); err != nil && !os.IsNotExist(err) {
		return err
	}
	jujud := filepath.Join(a.Conf.dataDir, "tools", a.Tag(), "jujud")
	return os.Symlink(jujud, jujuRun)
}

func (a *MachineAgent) uninstallAgent() error {
	var errors []error
	agentServiceName := a.Conf.config.Value(agent.AgentServiceName)
	if agentServiceName == "" {
		// For backwards compatibility, handle lack of AgentServiceName.
		agentServiceName = os.Getenv("UPSTART_JOB")
	}
	if agentServiceName != "" {
		if err := upstart.NewService(agentServiceName).Remove(); err != nil {
			errors = append(errors, fmt.Errorf("cannot remove service %q: %v", agentServiceName, err))
		}
	}
	// Remove the juju-run symlink.
	if err := os.Remove(jujuRun); err != nil && !os.IsNotExist(err) {
		errors = append(errors, err)
	}
	// The machine agent may terminate without knowing its jobs,
	// for example if the machine's entry in state was removed.
	// Thus, we do not rely on jobs here, and instead just check
	// if the upstart config exists.
	mongoServiceName := a.Conf.config.Value(agent.MongoServiceName)
	if mongoServiceName != "" {
		if err := upstart.NewService(mongoServiceName).StopAndRemove(); err != nil {
			errors = append(errors, fmt.Errorf("cannot stop/remove service %q: %v", mongoServiceName, err))
		}
	}
	if err := os.RemoveAll(a.Conf.dataDir); err != nil {
		errors = append(errors, err)
	}
	if len(errors) == 0 {
		return nil
	}
	return fmt.Errorf("uninstall failed: %v", errors)
}

// Below pieces are used for testing,to give us access to the *State opened
// by the agent, and allow us to trigger syncs without waiting 5s for them
// to happen automatically.

var stateReporter chan<- *state.State

func reportOpenedState(st *state.State) {
	select {
	case stateReporter <- st:
	default:
	}
}

func sendOpenedStates(dst chan<- *state.State) (undo func()) {
	var original chan<- *state.State
	original, stateReporter = stateReporter, dst
	return func() { stateReporter = original }
}

var apiReporter chan<- *api.State

func reportOpenedAPI(st *api.State) {
	select {
	case apiReporter <- st:
	default:
	}
}
func sendOpenedAPIs(dst chan<- *api.State) (undo func()) {
	var original chan<- *api.State
	original, apiReporter = apiReporter, dst
	return func() { apiReporter = original }
}<|MERGE_RESOLUTION|>--- conflicted
+++ resolved
@@ -207,17 +207,12 @@
 			runner.StartWorker("environ-provisioner", func() (worker.Worker, error) {
 				return provisioner.NewEnvironProvisioner(st.Provisioner(), agentConfig), nil
 			})
-<<<<<<< HEAD
-			// TODO(dimitern): Add firewaller here, when using the API.
-=======
 			// TODO(axw) 2013-09-24 bug #1229506
 			// Make another job to enable the firewaller. Not all environments
 			// are capable of managing ports centrally.
 			runner.StartWorker("firewaller", func() (worker.Worker, error) {
 				return firewaller.NewFirewaller(st.Firewaller())
 			})
-		case params.JobManageState:
->>>>>>> 6f2bcb10
 			runner.StartWorker("charm-revision-updater", func() (worker.Worker, error) {
 				return charmrevisionworker.NewRevisionUpdateWorker(st.CharmRevisionUpdater()), nil
 			})
