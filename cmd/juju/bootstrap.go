--- conflicted
+++ resolved
@@ -33,10 +33,6 @@
 	if err != nil {
 		return err
 	}
-<<<<<<< HEAD
-	return environs.Bootstrap(environ, c.UploadTools, nil)
-}
-=======
 	// TODO(rog) use (juju/environs).Bootstrap
 	return environ.Bootstrap(c.UploadTools, caPEM)
 }
@@ -62,5 +58,4 @@
 0hfS4hcNwDiLAiEAkNXXU7YEPkFJD46ps1x7/s0UOutHV8tXZD44ou+l1GkCIQDO
 HOzuvYngJpoClGw0ipzJPoNZ2Z/GkdOWGByPeKu/8g==
 -----END RSA PRIVATE KEY-----
-`)
->>>>>>> 5194590d
+`)