--- conflicted
+++ resolved
@@ -238,11 +238,8 @@
 				"machines": M{
 					"0": M{
 						"instance-state": "missing",
-<<<<<<< HEAD
 						"agent-state":    "pending",
-=======
 						"series":         "series",
->>>>>>> e4f6c1cd
 					},
 				},
 				"services": M{},
