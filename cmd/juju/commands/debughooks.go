// Copyright 2012, 2013 Canonical Ltd.
// Licensed under the AGPLv3, see LICENCE file for details.

package commands

import (
	"encoding/base64"
	"fmt"
	"sort"

	"github.com/juju/cmd"
	"github.com/juju/errors"
	"github.com/juju/names"
	"gopkg.in/juju/charm.v6-unstable/hooks"

	"github.com/juju/juju/api/service"
	"github.com/juju/juju/cmd/modelcmd"
	unitdebug "github.com/juju/juju/worker/uniter/runner/debug"
)

func newDebugHooksCommand() cmd.Command {
	return modelcmd.Wrap(&debugHooksCommand{})
}

// debugHooksCommand is responsible for launching a ssh shell on a given unit or machine.
type debugHooksCommand struct {
	sshCommand
	hooks []string
}

const debugHooksDoc = `
Interactively debug a hook remotely on a service unit.
`

func (c *debugHooksCommand) Info() *cmd.Info {
	return &cmd.Info{
		Name:    "debug-hooks",
		Args:    "<unit name> [hook names]",
		Purpose: "launch a tmux session to debug a hook",
		Doc:     debugHooksDoc,
	}
}

func (c *debugHooksCommand) Init(args []string) error {
	if len(args) < 1 {
		return fmt.Errorf("no unit name specified")
	}
	c.Target = args[0]
	if !names.IsValidUnit(c.Target) {
		return fmt.Errorf("%q is not a valid unit name", c.Target)
	}

	// If any of the hooks is "*", then debug all hooks.
	c.hooks = append([]string{}, args[1:]...)
	for _, h := range c.hooks {
		if h == "*" {
			c.hooks = nil
			break
		}
	}
	return nil
}

type charmRelationsApi interface {
<<<<<<< HEAD
	ServiceCharmRelations(serviceName string) ([]string, error)
=======
	CharmRelations(serviceName string) ([]string, error)
>>>>>>> 1cd7ac8c
}

func (c *debugHooksCommand) getServiceAPI() (charmRelationsApi, error) {
	root, err := c.NewAPIRoot()
	if err != nil {
		return nil, errors.Trace(err)
	}
	return service.NewClient(root), nil
}

func (c *debugHooksCommand) validateHooks() error {
	if len(c.hooks) == 0 {
		return nil
	}
	service, err := names.UnitService(c.Target)
	if err != nil {
		return err
	}
	serviceApi, err := c.getServiceAPI()
	if err != nil {
		return err
	}
<<<<<<< HEAD
	relations, err := serviceApi.ServiceCharmRelations(service)
=======
	relations, err := serviceApi.CharmRelations(service)
>>>>>>> 1cd7ac8c
	if err != nil {
		return err
	}

	validHooks := make(map[string]bool)
	for _, hook := range hooks.UnitHooks() {
		validHooks[string(hook)] = true
	}
	for _, relation := range relations {
		for _, hook := range hooks.RelationHooks() {
			hook := fmt.Sprintf("%s-%s", relation, hook)
			validHooks[hook] = true
		}
	}
	for _, hook := range c.hooks {
		if !validHooks[hook] {
			names := make([]string, 0, len(validHooks))
			for hookName := range validHooks {
				names = append(names, hookName)
			}
			sort.Strings(names)
			logger.Infof("unknown hook %s, valid hook names: %v", hook, names)
			return fmt.Errorf("unit %q does not contain hook %q", c.Target, hook)
		}
	}
	return nil
}

// Run ensures c.Target is a unit, and resolves its address,
// and connects to it via SSH to execute the debug-hooks
// script.
func (c *debugHooksCommand) Run(ctx *cmd.Context) error {
	var err error
	c.apiClient, err = c.initAPIClient()
	if err != nil {
		return err
	}
	defer c.apiClient.Close()
	err = c.validateHooks()
	if err != nil {
		return err
	}
	debugctx := unitdebug.NewHooksContext(c.Target)
	script := base64.StdEncoding.EncodeToString([]byte(unitdebug.ClientScript(debugctx, c.hooks)))
	innercmd := fmt.Sprintf(`F=$(mktemp); echo %s | base64 -d > $F; . $F`, script)
	args := []string{fmt.Sprintf("sudo /bin/bash -c '%s'", innercmd)}
	c.Args = args
	return c.sshCommand.Run(ctx)
}<|MERGE_RESOLUTION|>--- conflicted
+++ resolved
@@ -62,11 +62,7 @@
 }
 
 type charmRelationsApi interface {
-<<<<<<< HEAD
-	ServiceCharmRelations(serviceName string) ([]string, error)
-=======
 	CharmRelations(serviceName string) ([]string, error)
->>>>>>> 1cd7ac8c
 }
 
 func (c *debugHooksCommand) getServiceAPI() (charmRelationsApi, error) {
@@ -89,11 +85,7 @@
 	if err != nil {
 		return err
 	}
-<<<<<<< HEAD
-	relations, err := serviceApi.ServiceCharmRelations(service)
-=======
 	relations, err := serviceApi.CharmRelations(service)
->>>>>>> 1cd7ac8c
 	if err != nil {
 		return err
 	}
