// Copyright 2015 Canonical Ltd.
// Licensed under the AGPLv3, see LICENCE file for details.

package helptopics

const (
	OpenstackProvider = helpProviderStart + helpOpenstackProvider + helpProviderEnd
	EC2Provider       = helpProviderStart + helpEC2Provider + helpProviderEnd
	HPCloud           = helpProviderStart + helpHPCloud + helpProviderEnd
	AzureProvider     = helpProviderStart + helpAzureProvider + helpProviderEnd
	MAASProvider      = helpProviderStart + helpMAASProvider + helpProviderEnd
)

const helpProviderStart = `
Start by generating a generic configuration file for Juju, using the command:

  juju init

This will create the '~/.juju/' directory (or $JUJU_HOME, if set) if it doesn't
already exist and generate a file, 'environments.yaml' in that directory.
`
const helpProviderEnd = `
See Also:

  juju help init
  juju help bootstrap

`

<<<<<<< HEAD
const helpLocalProvider = `
The local provider is a Linux-only Juju model that uses LXC containers as
a virtual cloud on the local machine.  Because of this, lxc and mongodb are
required for the local provider to work. All of these dependencies are tracked
in the 'juju-local' package. You can install that with:

  sudo apt-get update
  sudo apt-get install juju-local

After that you might get error for SSH authorised/public key not found. ERROR
SSH authorised/public key not found.

  ssh-keygen -t rsa

Now you need to tell Juju to use the local provider and then bootstrap:

  juju switch local
  juju bootstrap

The first time this runs it might take a bit, as it's doing a netinstall for
the container, it's around a 300 megabyte download. Subsequent bootstraps
should be much quicker. You'll be asked for your 'sudo' password, which is
needed because only root can create LXC containers. When you need to destroy
the model, do 'juju destroy-model local' and you could be asked
for your 'sudo' password again.

You deploy charms from the charm store using the following commands:

  juju deploy mysql
  juju deploy wordpress
  juju add-relation wordpress mysql

For Ubuntu deployments, the local provider will prefer to use lxc-clone to create
the machines for the trusty OS series and later.
A 'template' container is created with the name
  juju-<series>-template
where <series> is the OS series, for example 'juju-trusty-template'.
You can override the use of clone by specifying
  lxc-clone: true
or
  lxc-clone: false
in the configuration for your local provider.  If you have the main container
directory mounted on a btrfs partition, then the clone will be using btrfs
snapshots to create the containers. This means that clones use up much
less disk space.  If you do not have btrfs, lxc will attempt to use aufs
(an overlay type filesystem). You can explicitly ask Juju to create
full containers and not overlays by specifying the following in the provider
configuration:
  lxc-clone-aufs: false


References:

  http://askubuntu.com/questions/65359/how-do-i-configure-juju-for-local-usage
  https://juju.ubuntu.com/docs/getting-started.html
`

=======
>>>>>>> 1cd7ac8c
const helpOpenstackProvider = `
Here's an example OpenStack configuration:

  sample_openstack:
    type: openstack

    # Specifies whether the use of a floating IP address is required to
    # give the nodes a public IP address. Some installations assign public
    # IP addresses by default without requiring a floating IP address.
    # use-floating-ip: false

    # Specifies whether new machine instances should have the "default"
    # Openstack security group assigned.
    # use-default-secgroup: false

    # Usually set via the env variable OS_AUTH_URL, but can be specified here
    # auth-url: https://yourkeystoneurl:443/v2.0/

    # The following are used for userpass authentication (the default)
    # auth-mode: userpass

    # Usually set via the env variable OS_USERNAME, but can be specified here
    # username: <your username>

    # Usually set via the env variable OS_PASSWORD, but can be specified here
    # password: <secret>

    # Usually set via the env variable OS_TENANT_NAME, but can be specified here
    # tenant-name: <your tenant name>

    # Usually set via the env variable OS_REGION_NAME, but can be specified here
    # region: <your region>

If you have set the described OS_* model variables, you only need "type:".
References:

  http://juju.ubuntu.com/docs/provider-configuration-openstack.html
  http://askubuntu.com/questions/132411/how-can-i-configure-juju-for-deployment-on-openstack

Placement directives:

  OpenStack models support the following placement directives for use
  with "juju bootstrap" and "juju add-machine":

    zone=<availability-zone-name>
      The "zone" placement directive instructs the OpenStack provider to
      allocate a machine in the specified availability zone. If the zone
      does not exist, or a machine cannot be allocated within it, then
      the machine addition will fail.

Other OpenStack Based Clouds:

This answer is for generic OpenStack support, if you're using an OpenStack-based
provider check these questions out for provider-specific information:

  https://juju.ubuntu.com/docs/config-hpcloud.html

`

const helpEC2Provider = `
Configuring the EC2 model requires telling Juju about your AWS access key
and secret key. To do this, you can either set the 'AWS_ACCESS_KEY_ID' and
'AWS_SECRET_ACCESS_KEY' model variables[1] (as usual for other EC2 tools)
or you can add access-key and secret-key options to your environments.yaml.
These are already in place in the generated config, you just need to uncomment
them out. For example:

  sample_ec2:
    type: ec2
    # access-key: YOUR-ACCESS-KEY-GOES-HERE
    # secret-key: YOUR-SECRET-KEY-GOES-HERE

See the EC2 provider documentation[2] for more options.

Note If you already have an AWS account, you can determine your access key by
visiting your account page[3], clicking "Security Credentials" and then clicking
"Access Credentials". You'll be taken to a table that lists your access keys and
has a "show" link for each access key that will reveal the associated secret
key.

And that's it, you're ready to go!

Placement directives:

  EC2 models support the following placement directives for use with
  "juju bootstrap" and "juju add-machine":

    zone=<availability-zone-name>
      The "zone" placement directive instructs the EC2 provider to
      allocate a machine in the specified availability zone. If the zone
      does not exist, or a machine cannot be allocated within it, then
      the machine addition will fail.

References:

  [1]: http://askubuntu.com/questions/730/how-do-i-set-environment-variables
  [2]: https://juju.ubuntu.com/docs/provider-configuration-ec2.html
  [3]: http://aws.amazon.com/account

More information:

  https://juju.ubuntu.com/docs/getting-started.html
  https://juju.ubuntu.com/docs/provider-configuration-ec2.html
  http://askubuntu.com/questions/225513/how-do-i-configure-juju-to-use-amazon-web-services-aws
`

const helpHPCloud = `
HP Cloud is an Openstack cloud provider.  To deploy to it, use an openstack
model type for Juju, which would look something like this:

  sample_hpcloud:
    type: openstack
    tenant-name: "juju-project1"
    auth-url: https://region-a.geo-1.identity.hpcloudsvc.com:35357/v2.0/
    auth-mode: userpass
    username: "xxxyour-hpcloud-usernamexxx"
    password: "xxxpasswordxxx"
    region: az-1.region-a.geo-1

See the online help for more information:

  https://juju.ubuntu.com/docs/config-hpcloud.html
`

const helpAzureProvider = `
A generic Windows Azure model looks like this:

  sample_azure:
    type: azure

    # Location for instances, e.g. West US, North Europe.
    location: West US

    # application-id is the ID of an application you create in Azure Active
    # Directory for Juju to use. For instructions on how to do this, see:
    #   https://azure.microsoft.com/en-us/documentation/articles/resource-group-authenticate-service-principal
    application-id: 00000000-0000-0000-0000-000000000000

    # application-password is the password specified when creating the
    # application in Azure Active Directory.
    application-password: XXX

    # subscription-id defines the Azure account subscription ID to
    # manage resources in. You can list your account subscriptions
    # with the Azure CLI's "account list" action: "azure account list".
    # The ID associated with each account is the subscription ID.
    subscription-id: 00000000-0000-0000-0000-000000000000

    # tenant-id is the ID of the Azure tenant, which identifies the Azure
    # Active Directory instance. You can obtain this ID by using the Azure
    # CLI's "account show" action. First list your accounts with
    # "azure account list", and then feed the account ID to
    # "azure account show" to obtain the properties of the account, including
    # the tenant ID.
    tenant-id: 00000000-0000-0000-0000-000000000000

    # storage-account-type specifies the type of the storage account,
    # which defines the replication strategy and support for different
    # disk types.
    storage-account-type: Standard_LRS

    # image-stream chooses a simplestreams stream from which to select
    # OS images, for example daily or released images (or any other stream
    # available on simplestreams).
    #
    # image-stream: "released"

    # agent-stream chooses a simplestreams stream from which to select tools,
    # for example released or proposed tools (or any other stream available
    # on simplestreams).
    #
    # agent-stream: "released"

This is the environments.yaml configuration file needed to run on Windows Azure.
You will need to set application-id, application-password, subscription-id,
and tenant-id.

Note: Other than location, the defaults are recommended, but can be updated to
your preference.

See the online help for more information:

  https://juju.ubuntu.com/docs/config-azure.html
`

const helpMAASProvider = `
A generic MAAS model looks like this:

  sample_maas:
    type: maas
    maas-server: 'http://<my-maas-server>:80/MAAS'
    maas-oauth: 'MAAS-API-KEY'

The API key can be obtained from the preferences page in the MAAS web UI.

Placement directives:

  MAAS models support the following placement directives for use with
  "juju bootstrap" and "juju add-machine":

    zone=<physical-zone-name>
      The "zone" placement directive instructs the MAAS provider to
      allocate a machine in the specified availability zone. If the zone
      does not exist, or a machine cannot be allocated within it, then
      the machine addition will fail.

    <hostname>
      If the placement directive does not contain an "=" symbol, then
      it is assumed to be the hostname of a node in MAAS. MAAS will attempt
      to acquire that node and will fail if it cannot.

See the online help for more information:

  https://juju.ubuntu.com/docs/config-maas.html
`<|MERGE_RESOLUTION|>--- conflicted
+++ resolved
@@ -27,66 +27,6 @@
 
 `
 
-<<<<<<< HEAD
-const helpLocalProvider = `
-The local provider is a Linux-only Juju model that uses LXC containers as
-a virtual cloud on the local machine.  Because of this, lxc and mongodb are
-required for the local provider to work. All of these dependencies are tracked
-in the 'juju-local' package. You can install that with:
-
-  sudo apt-get update
-  sudo apt-get install juju-local
-
-After that you might get error for SSH authorised/public key not found. ERROR
-SSH authorised/public key not found.
-
-  ssh-keygen -t rsa
-
-Now you need to tell Juju to use the local provider and then bootstrap:
-
-  juju switch local
-  juju bootstrap
-
-The first time this runs it might take a bit, as it's doing a netinstall for
-the container, it's around a 300 megabyte download. Subsequent bootstraps
-should be much quicker. You'll be asked for your 'sudo' password, which is
-needed because only root can create LXC containers. When you need to destroy
-the model, do 'juju destroy-model local' and you could be asked
-for your 'sudo' password again.
-
-You deploy charms from the charm store using the following commands:
-
-  juju deploy mysql
-  juju deploy wordpress
-  juju add-relation wordpress mysql
-
-For Ubuntu deployments, the local provider will prefer to use lxc-clone to create
-the machines for the trusty OS series and later.
-A 'template' container is created with the name
-  juju-<series>-template
-where <series> is the OS series, for example 'juju-trusty-template'.
-You can override the use of clone by specifying
-  lxc-clone: true
-or
-  lxc-clone: false
-in the configuration for your local provider.  If you have the main container
-directory mounted on a btrfs partition, then the clone will be using btrfs
-snapshots to create the containers. This means that clones use up much
-less disk space.  If you do not have btrfs, lxc will attempt to use aufs
-(an overlay type filesystem). You can explicitly ask Juju to create
-full containers and not overlays by specifying the following in the provider
-configuration:
-  lxc-clone-aufs: false
-
-
-References:
-
-  http://askubuntu.com/questions/65359/how-do-i-configure-juju-for-local-usage
-  https://juju.ubuntu.com/docs/getting-started.html
-`
-
-=======
->>>>>>> 1cd7ac8c
 const helpOpenstackProvider = `
 Here's an example OpenStack configuration:
 
