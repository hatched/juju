// Copyright 2013 Canonical Ltd.
// Licensed under the AGPLv3, see LICENCE file for details.

package main

import (
	"github.com/juju/loggo"
	"launchpad.net/gnuflag"

	"launchpad.net/juju-core/cmd"
	"launchpad.net/juju-core/cmd/envcmd"
	"launchpad.net/juju-core/environs/filestorage"
	"launchpad.net/juju-core/environs/sync"
	"launchpad.net/juju-core/version"
)

var syncTools = sync.SyncTools

// SyncToolsCommand copies all the tools from the us-east-1 bucket to the local
// bucket.
type SyncToolsCommand struct {
	envcmd.EnvCommandBase
	allVersions  bool
	versionStr   string
	majorVersion int
	minorVersion int
	dryRun       bool
	dev          bool
	public       bool
	source       string
	localDir     string
	destination  string
}

var _ cmd.Command = (*SyncToolsCommand)(nil)

func (c *SyncToolsCommand) Info() *cmd.Info {
	return &cmd.Info{
		Name:    "sync-tools",
		Purpose: "copy tools from the official tool store into a local environment",
		Doc: `
This copies the Juju tools tarball from the official tools store (located
at https://streams.canonical.com/juju) into your environment.
This is generally done when you want Juju to be able to run without having to
access the Internet. Alternatively you can specify a local directory as source.

Sometimes this is because the environment does not have public access,
and sometimes you just want to avoid having to access data outside of
the local cloud.
`,
	}
}

func (c *SyncToolsCommand) SetFlags(f *gnuflag.FlagSet) {
	c.EnvCommandBase.SetFlags(f)
	f.BoolVar(&c.allVersions, "all", false, "copy all versions, not just the latest")
	f.StringVar(&c.versionStr, "version", "", "copy a specific major[.minor] version")
	f.BoolVar(&c.dryRun, "dry-run", false, "don't copy, just print what would be copied")
	f.BoolVar(&c.dev, "dev", false, "consider development versions as well as released ones")
	f.BoolVar(&c.public, "public", false, "tools are for a public cloud, so generate mirrors information")
	f.StringVar(&c.source, "source", "", "local source directory")
	f.StringVar(&c.localDir, "local-dir", "", "local destination directory")
	f.StringVar(&c.destination, "destination", "", "local destination directory")
}

func (c *SyncToolsCommand) Init(args []string) error {
<<<<<<< HEAD
	err := c.EnvCommandBase.Init()
	if err != nil {
=======
	if err := c.EnvCommandBase.EnsureEnvName(); err != nil {
>>>>>>> d9bb9d9b
		return err
	}
	if c.destination != "" {
		// Override localDir with destination as localDir now replaces destination
		c.localDir = c.destination
		logger.Warningf("Use of the --destination flag is deprecated in 1.18. Please use --local-dir instead.")
	}
	if c.versionStr != "" {
		var err error
		if c.majorVersion, c.minorVersion, err = version.ParseMajorMinor(c.versionStr); err != nil {
			return err
		}
	}
	return cmd.CheckEmpty(args)
}

func (c *SyncToolsCommand) Run(ctx *cmd.Context) (resultErr error) {
	// Register writer for output on screen.
	loggo.RegisterWriter("synctools", cmd.NewCommandLogWriter("juju.environs.sync", ctx.Stdout, ctx.Stderr), loggo.INFO)
	defer loggo.RemoveWriter("synctools")
	environ, cleanup, err := environFromName(ctx, c.EnvName, &resultErr, "Sync-tools")
	if err != nil {
		return err
	}
	defer cleanup()
	target := environ.Storage()
	if c.localDir != "" {
		target, err = filestorage.NewFileStorageWriter(c.localDir)
		if err != nil {
			return err
		}
	}

	// Prepare syncing.
	sctx := &sync.SyncContext{
		Target:       target,
		AllVersions:  c.allVersions,
		MajorVersion: c.majorVersion,
		MinorVersion: c.minorVersion,
		DryRun:       c.dryRun,
		Dev:          c.dev,
		Public:       c.public,
		Source:       c.source,
	}
	return syncTools(sctx)
}<|MERGE_RESOLUTION|>--- conflicted
+++ resolved
@@ -64,12 +64,7 @@
 }
 
 func (c *SyncToolsCommand) Init(args []string) error {
-<<<<<<< HEAD
-	err := c.EnvCommandBase.Init()
-	if err != nil {
-=======
 	if err := c.EnvCommandBase.EnsureEnvName(); err != nil {
->>>>>>> d9bb9d9b
 		return err
 	}
 	if c.destination != "" {
