package main

import (
	"bytes"
	"fmt"
	"io"
	"launchpad.net/gnuflag"
	"launchpad.net/juju-core/cmd"
	"launchpad.net/juju-core/environs"
	"launchpad.net/juju-core/log"
	"launchpad.net/juju-core/state"
	"launchpad.net/juju-core/version"
)

// SyncToolsCommand copies all the tools from the us-east-1 bucket to the local
// bucket
type SyncToolsCommand struct {
	EnvCommandBase
	sourceToolsList *environs.ToolsList
	targetToolsList *environs.ToolsList
	allVersions     bool
	dryRun          bool
	publicBucket    bool
}

var _ cmd.Command = (*SyncToolsCommand)(nil)

func (c *SyncToolsCommand) Info() *cmd.Info {
	return &cmd.Info{
		Name:    "sync-tools",
		Purpose: "copy tools from the official bucket into a local environment",
		Doc: `
This copies the Juju tools tarball from the official bucket into
your environment. This is generally done when you want Juju to be able
to run without having to access Amazon. Sometimes this is because the
environment does not have public access, and sometimes you just want
to avoid having to access data outside of the local cloud.
`,
	}
}

func (c *SyncToolsCommand) SetFlags(f *gnuflag.FlagSet) {
	c.EnvCommandBase.SetFlags(f)
	f.BoolVar(&c.allVersions, "all", false, "copy all versions, not just the latest")
	f.BoolVar(&c.dryRun, "dry-run", false, "don't copy, just print what would be copied")
	f.BoolVar(&c.publicBucket, "public", false, "write to the public-bucket of the account, instead of the bucket private to the environment.")

}

func (c *SyncToolsCommand) Init(args []string) error {
	return nil
}

var officialBucketAttrs = map[string]interface{}{
	"name":           "juju-public",
	"type":           "ec2",
	"control-bucket": "juju-dist",
	"access-key":     "",
	"secret-key":     "",
}

// Find the set of tools at the 'latest' version
func findNewest(fullTools []*state.Tools) []*state.Tools {
	var curBest *state.Tools = nil
	var res []*state.Tools = nil
	for _, tool := range fullTools {
		var add = false
		if curBest == nil || curBest.Number.Less(tool.Number) {
			// This best is clearly better than all existing
			// entries, so reset the list
			res = make([]*state.Tools, 0, 1)
			add = true
			curBest = tool
		}
		if curBest.Number == tool.Number {
			add = true
		}
		if add {
			res = append(res, tool)
		}
	}
	return res
}

// Find tools that aren't present in target
func findMissing(sourceTools, targetTools []*state.Tools) []*state.Tools {
	var target = make(map[version.Binary]bool, len(targetTools))
	for _, tool := range targetTools {
		target[tool.Binary] = true
	}
	res := make([]*state.Tools, 0)
	for _, tool := range sourceTools {
		if present := target[tool.Binary]; !present {
			res = append(res, tool)
		}
	}
	return res
}

func copyOne(tool *state.Tools, source environs.StorageReader,
	target environs.Storage, ctx *cmd.Context) error {
	toolsPath := environs.ToolsStoragePath(tool.Binary)
	fmt.Fprintf(ctx.Stdout, "copying %v", toolsPath)
	toolFile, err := source.Get(toolsPath)
	if err != nil {
		return err
	}
	defer toolFile.Close()
	// We have to buffer the content, because Put requires the content
	// length, but Get only returns us a ReadCloser
	buf := bytes.NewBuffer(nil)
	nBytes, err := io.Copy(buf, toolFile)
	if err != nil {
		return err
	}
	log.Infof("downloaded %v (%dkB), uploading", toolsPath, (nBytes+512)/1024)
	fmt.Fprintf(ctx.Stdout, ", download %dkB, uploading\n", (nBytes+512)/1024)

	if err := target.Put(toolsPath, buf, nBytes); err != nil {
		return err
	}
	return nil
}

func copyTools(tools []*state.Tools, source environs.StorageReader,
	target environs.Storage, dryRun bool, ctx *cmd.Context) error {
	for _, tool := range tools {
		log.Infof("copying %s from %s\n", tool.Binary, tool.URL)
		if dryRun {
			continue
		}
		if err := copyOne(tool, source, target, ctx); err != nil {
			return err
		}
	}
	return nil
}

func (c *SyncToolsCommand) Run(ctx *cmd.Context) error {
	officialEnviron, err := environs.NewFromAttrs(officialBucketAttrs)
	if err != nil {
		log.Errorf("failed to initialize the official bucket environment")
		return err
	}
	fmt.Fprintf(ctx.Stdout, "listing the source bucket\n")
	c.sourceToolsList, err = environs.ListTools(officialEnviron, version.Current.Major)
	if err != nil {
		return err
	}
	targetEnv, err := environs.NewFromName(c.EnvName)
	if err != nil {
		return err
	}
	toolsToCopy := c.sourceToolsList.Public
	if !c.allVersions {
		toolsToCopy = findNewest(toolsToCopy)
	}
	fmt.Fprintf(ctx.Stdout, "found %d tools in source (%d recent ones)\n",
		len(c.sourceToolsList.Public), len(toolsToCopy))
	for _, tool := range toolsToCopy {
		log.Debugf("found source tool: %s", tool)
	}
	fmt.Fprintf(ctx.Stdout, "listing target bucket\n")
	c.targetToolsList, err = environs.ListTools(targetEnv, version.Current.Major)
	if err != nil {
		return err
	}
	for _, tool := range c.targetToolsList.Private {
		log.Debugf("found target tool: %s", tool)
	}
<<<<<<< HEAD
	targetTools := c.targetToolsList.Private
	targetStorage := targetEnv.Storage()
	if c.publicBucket {
		targetTools = c.targetToolsList.Public
		var ok bool
		if targetStorage, ok = targetEnv.PublicStorage().(environs.Storage); !ok {
			return fmt.Errorf("Cannot write to PublicStorage")
		}

	}
	missing := findMissing(toolsToCopy, targetTools)
	err = copyTools(missing, officialEnviron.PublicStorage(), targetStorage, c.dryRun)
=======
	missing := findMissing(toolsToCopy, c.targetToolsList.Private)
	fmt.Fprintf(ctx.Stdout, "found %d tools in target; %d tools to be copied\n",
		len(c.targetToolsList.Private), len(missing))
	err = copyTools(missing, officialEnviron.PublicStorage(), targetEnv.Storage(), c.dryRun, ctx)
>>>>>>> 860f9785
	if err != nil {
		return err
	}
	fmt.Fprintf(ctx.Stdout, "copied %d tools\n", len(missing))
	return nil
}<|MERGE_RESOLUTION|>--- conflicted
+++ resolved
@@ -168,7 +168,6 @@
 	for _, tool := range c.targetToolsList.Private {
 		log.Debugf("found target tool: %s", tool)
 	}
-<<<<<<< HEAD
 	targetTools := c.targetToolsList.Private
 	targetStorage := targetEnv.Storage()
 	if c.publicBucket {
@@ -180,13 +179,9 @@
 
 	}
 	missing := findMissing(toolsToCopy, targetTools)
-	err = copyTools(missing, officialEnviron.PublicStorage(), targetStorage, c.dryRun)
-=======
-	missing := findMissing(toolsToCopy, c.targetToolsList.Private)
 	fmt.Fprintf(ctx.Stdout, "found %d tools in target; %d tools to be copied\n",
-		len(c.targetToolsList.Private), len(missing))
-	err = copyTools(missing, officialEnviron.PublicStorage(), targetEnv.Storage(), c.dryRun, ctx)
->>>>>>> 860f9785
+		len(targetTools), len(missing))
+	err = copyTools(missing, officialEnviron.PublicStorage(), targetStorage, c.dryRun, ctx)
 	if err != nil {
 		return err
 	}
