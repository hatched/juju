--- conflicted
+++ resolved
@@ -26,11 +26,8 @@
 	v1 "k8s.io/apimachinery/pkg/apis/meta/v1"
 	"k8s.io/apimachinery/pkg/fields"
 	"k8s.io/apimachinery/pkg/runtime"
-<<<<<<< HEAD
 	"k8s.io/apimachinery/pkg/runtime/schema"
-=======
 	"k8s.io/apimachinery/pkg/types"
->>>>>>> 5db81e8a
 	"k8s.io/apimachinery/pkg/util/intstr"
 	k8sversion "k8s.io/apimachinery/pkg/version"
 	"k8s.io/apimachinery/pkg/watch"
@@ -1653,324 +1650,6 @@
 	c.Assert(err, gc.ErrorMatches, `ports are required for kubernetes service "app-name"`)
 }
 
-<<<<<<< HEAD
-=======
-func (s *K8sBrokerSuite) assertCustomerResourceDefinitions(c *gc.C, crds map[string]apiextensionsv1beta1.CustomResourceDefinitionSpec, assertCalls ...*gomock.Call) {
-
-	basicPodSpec := getBasicPodspec()
-	basicPodSpec.ProviderPod = &k8sspecs.K8sPodSpec{
-		KubernetesResources: &k8sspecs.KubernetesResources{
-			CustomResourceDefinitions: crds,
-		},
-	}
-	workloadSpec, err := provider.PrepareWorkloadSpec("app-name", "app-name", basicPodSpec, "operator/image-path")
-	c.Assert(err, jc.ErrorIsNil)
-	podSpec := provider.PodSpec(workloadSpec)
-
-	numUnits := int32(2)
-	statefulSetArg := &appsv1.StatefulSet{
-		ObjectMeta: v1.ObjectMeta{
-			Name: "app-name",
-			Annotations: map[string]string{
-				"juju-app-uuid":      "appuuid",
-				"juju.io/controller": testing.ControllerTag.Id(),
-			},
-		},
-		Spec: appsv1.StatefulSetSpec{
-			Replicas: &numUnits,
-			Selector: &v1.LabelSelector{
-				MatchLabels: map[string]string{"juju-app": "app-name"},
-			},
-			Template: core.PodTemplateSpec{
-				ObjectMeta: v1.ObjectMeta{
-					Labels: map[string]string{"juju-app": "app-name"},
-					Annotations: map[string]string{
-						"apparmor.security.beta.kubernetes.io/pod": "runtime/default",
-						"seccomp.security.beta.kubernetes.io/pod":  "docker/default",
-						"juju.io/controller":                       testing.ControllerTag.Id(),
-					},
-				},
-				Spec: podSpec,
-			},
-			PodManagementPolicy: apps.ParallelPodManagement,
-			ServiceName:         "app-name-endpoints",
-		},
-	}
-
-	serviceArg := *basicServiceArg
-	serviceArg.Spec.Type = core.ServiceTypeClusterIP
-
-	assertCalls = append(
-		[]*gomock.Call{
-			s.mockStatefulSets.EXPECT().Get("juju-operator-app-name", v1.GetOptions{IncludeUninitialized: true}).
-				Return(nil, s.k8sNotFoundError()),
-		},
-		assertCalls...,
-	)
-
-	ociImageSecret := s.getOCIImageSecret(c, nil)
-	assertCalls = append(assertCalls, []*gomock.Call{
-		s.mockSecrets.EXPECT().Create(ociImageSecret).
-			Return(ociImageSecret, nil),
-		s.mockStatefulSets.EXPECT().Get("app-name", v1.GetOptions{IncludeUninitialized: true}).
-			Return(nil, s.k8sNotFoundError()),
-		s.mockServices.EXPECT().Get("app-name", v1.GetOptions{IncludeUninitialized: true}).
-			Return(nil, s.k8sNotFoundError()),
-		s.mockServices.EXPECT().Update(&serviceArg).
-			Return(nil, s.k8sNotFoundError()),
-		s.mockServices.EXPECT().Create(&serviceArg).
-			Return(nil, nil),
-		s.mockServices.EXPECT().Get("app-name-endpoints", v1.GetOptions{IncludeUninitialized: true}).
-			Return(nil, s.k8sNotFoundError()),
-		s.mockServices.EXPECT().Update(basicHeadlessServiceArg).
-			Return(nil, s.k8sNotFoundError()),
-		s.mockServices.EXPECT().Create(basicHeadlessServiceArg).
-			Return(nil, nil),
-		s.mockStatefulSets.EXPECT().Update(statefulSetArg).
-			Return(nil, s.k8sNotFoundError()),
-		s.mockStatefulSets.EXPECT().Create(statefulSetArg).
-			Return(nil, nil),
-	}...)
-	gomock.InOrder(assertCalls...)
-
-	params := &caas.ServiceParams{
-		PodSpec: basicPodSpec,
-		Deployment: caas.DeploymentParams{
-			DeploymentType: caas.DeploymentStateful,
-		},
-		OperatorImagePath: "operator/image-path",
-		ResourceTags:      map[string]string{"juju-controller-uuid": testing.ControllerTag.Id()},
-	}
-	err = s.broker.EnsureService("app-name", nil, params, 2, application.ConfigAttributes{
-		"kubernetes-service-loadbalancer-ip": "10.0.0.1",
-		"kubernetes-service-externalname":    "ext-name",
-	})
-	c.Assert(err, jc.ErrorIsNil)
-}
-
-func (s *K8sBrokerSuite) TestEnsureCustomResourceDefinitionCreate(c *gc.C) {
-	ctrl := s.setupController(c)
-	defer ctrl.Finish()
-
-	crds := map[string]apiextensionsv1beta1.CustomResourceDefinitionSpec{
-		"tfjobs.kubeflow.org": {
-			Names: apiextensionsv1beta1.CustomResourceDefinitionNames{
-				Kind:     "TFJob",
-				Singular: "tfjob",
-				Plural:   "tfjobs",
-			},
-			Version: "v1alpha2",
-			Group:   "kubeflow.org",
-			Scope:   "Namespaced",
-			Validation: &apiextensionsv1beta1.CustomResourceValidation{
-				OpenAPIV3Schema: &apiextensionsv1beta1.JSONSchemaProps{
-					Properties: map[string]apiextensionsv1beta1.JSONSchemaProps{
-						"tfReplicaSpecs": {
-							Properties: map[string]apiextensionsv1beta1.JSONSchemaProps{
-								"Worker": {
-									Properties: map[string]apiextensionsv1beta1.JSONSchemaProps{
-										"replicas": {
-											Type:    "integer",
-											Minimum: float64Ptr(1),
-										},
-									},
-								},
-								"PS": {
-									Properties: map[string]apiextensionsv1beta1.JSONSchemaProps{
-										"replicas": {
-											Type: "integer", Minimum: float64Ptr(1),
-										},
-									},
-								},
-								"Chief": {
-									Properties: map[string]apiextensionsv1beta1.JSONSchemaProps{
-										"replicas": {
-											Type:    "integer",
-											Minimum: float64Ptr(1),
-											Maximum: float64Ptr(1),
-										},
-									},
-								},
-							},
-						},
-					},
-				},
-			},
-		},
-	}
-
-	crd := &apiextensionsv1beta1.CustomResourceDefinition{
-		ObjectMeta: v1.ObjectMeta{
-			Name:        "tfjobs.kubeflow.org",
-			Namespace:   "test",
-			Labels:      map[string]string{"juju-app": "app-name", "juju-model": "test"},
-			Annotations: map[string]string{"juju.io/controller": testing.ControllerTag.Id()},
-		},
-		Spec: apiextensionsv1beta1.CustomResourceDefinitionSpec{
-			Group:   "kubeflow.org",
-			Version: "v1alpha2",
-			Scope:   "Namespaced",
-			Names: apiextensionsv1beta1.CustomResourceDefinitionNames{
-				Plural:   "tfjobs",
-				Kind:     "TFJob",
-				Singular: "tfjob",
-			},
-			Validation: &apiextensionsv1beta1.CustomResourceValidation{
-				OpenAPIV3Schema: &apiextensionsv1beta1.JSONSchemaProps{
-					Properties: map[string]apiextensionsv1beta1.JSONSchemaProps{
-						"tfReplicaSpecs": {
-							Properties: map[string]apiextensionsv1beta1.JSONSchemaProps{
-								"Worker": {
-									Properties: map[string]apiextensionsv1beta1.JSONSchemaProps{
-										"replicas": {
-											Type:    "integer",
-											Minimum: float64Ptr(1),
-										},
-									},
-								},
-								"PS": {
-									Properties: map[string]apiextensionsv1beta1.JSONSchemaProps{
-										"replicas": {
-											Type: "integer", Minimum: float64Ptr(1),
-										},
-									},
-								},
-								"Chief": {
-									Properties: map[string]apiextensionsv1beta1.JSONSchemaProps{
-										"replicas": {
-											Type:    "integer",
-											Minimum: float64Ptr(1),
-											Maximum: float64Ptr(1),
-										},
-									},
-								},
-							},
-						},
-					},
-				},
-			},
-		},
-	}
-
-	s.assertCustomerResourceDefinitions(
-		c, crds,
-		s.mockCustomResourceDefinition.EXPECT().Create(crd).Return(crd, nil),
-	)
-}
-
-func (s *K8sBrokerSuite) TestEnsureCustomResourceDefinitionUpdate(c *gc.C) {
-	ctrl := s.setupController(c)
-	defer ctrl.Finish()
-
-	crds := map[string]apiextensionsv1beta1.CustomResourceDefinitionSpec{
-		"tfjobs.kubeflow.org": {
-			Names: apiextensionsv1beta1.CustomResourceDefinitionNames{
-				Kind:     "TFJob",
-				Singular: "tfjob",
-				Plural:   "tfjobs",
-			},
-			Version: "v1alpha2",
-			Group:   "kubeflow.org",
-			Scope:   "Namespaced",
-			Validation: &apiextensionsv1beta1.CustomResourceValidation{
-				OpenAPIV3Schema: &apiextensionsv1beta1.JSONSchemaProps{
-					Properties: map[string]apiextensionsv1beta1.JSONSchemaProps{
-						"tfReplicaSpecs": {
-							Properties: map[string]apiextensionsv1beta1.JSONSchemaProps{
-								"Worker": {
-									Properties: map[string]apiextensionsv1beta1.JSONSchemaProps{
-										"replicas": {
-											Type:    "integer",
-											Minimum: float64Ptr(1),
-										},
-									},
-								},
-								"PS": {
-									Properties: map[string]apiextensionsv1beta1.JSONSchemaProps{
-										"replicas": {
-											Type: "integer", Minimum: float64Ptr(1),
-										},
-									},
-								},
-								"Chief": {
-									Properties: map[string]apiextensionsv1beta1.JSONSchemaProps{
-										"replicas": {
-											Type:    "integer",
-											Minimum: float64Ptr(1),
-											Maximum: float64Ptr(1),
-										},
-									},
-								},
-							},
-						},
-					},
-				},
-			},
-		},
-	}
-
-	crd := &apiextensionsv1beta1.CustomResourceDefinition{
-		ObjectMeta: v1.ObjectMeta{
-			Name:        "tfjobs.kubeflow.org",
-			Namespace:   "test",
-			Labels:      map[string]string{"juju-app": "app-name", "juju-model": "test"},
-			Annotations: map[string]string{"juju.io/controller": testing.ControllerTag.Id()},
-		},
-		Spec: apiextensionsv1beta1.CustomResourceDefinitionSpec{
-			Group:   "kubeflow.org",
-			Version: "v1alpha2",
-			Scope:   "Namespaced",
-			Names: apiextensionsv1beta1.CustomResourceDefinitionNames{
-				Plural:   "tfjobs",
-				Kind:     "TFJob",
-				Singular: "tfjob",
-			},
-			Validation: &apiextensionsv1beta1.CustomResourceValidation{
-				OpenAPIV3Schema: &apiextensionsv1beta1.JSONSchemaProps{
-					Properties: map[string]apiextensionsv1beta1.JSONSchemaProps{
-						"tfReplicaSpecs": {
-							Properties: map[string]apiextensionsv1beta1.JSONSchemaProps{
-								"Worker": {
-									Properties: map[string]apiextensionsv1beta1.JSONSchemaProps{
-										"replicas": {
-											Type:    "integer",
-											Minimum: float64Ptr(1),
-										},
-									},
-								},
-								"PS": {
-									Properties: map[string]apiextensionsv1beta1.JSONSchemaProps{
-										"replicas": {
-											Type: "integer", Minimum: float64Ptr(1),
-										},
-									},
-								},
-								"Chief": {
-									Properties: map[string]apiextensionsv1beta1.JSONSchemaProps{
-										"replicas": {
-											Type:    "integer",
-											Minimum: float64Ptr(1),
-											Maximum: float64Ptr(1),
-										},
-									},
-								},
-							},
-						},
-					},
-				},
-			},
-		},
-	}
-
-	s.assertCustomerResourceDefinitions(
-		c, crds,
-		s.mockCustomResourceDefinition.EXPECT().Create(crd).Return(crd, s.k8sAlreadyExistsError()),
-		s.mockCustomResourceDefinition.EXPECT().Get("tfjobs.kubeflow.org", v1.GetOptions{}).Return(crd, nil),
-		s.mockCustomResourceDefinition.EXPECT().Update(crd).Return(crd, nil),
-	)
-}
-
->>>>>>> 5db81e8a
 func (s *K8sBrokerSuite) TestEnsureServiceWithServiceAccountNewRoleCreate(c *gc.C) {
 	ctrl := s.setupController(c)
 	defer ctrl.Finish()
