// Copyright 2019 Canonical Ltd.
// Licensed under the AGPLv3, see LICENCE file for details.

package network_test

import (
	"github.com/juju/collections/set"
	"github.com/juju/testing"
	jc "github.com/juju/testing/checkers"
	gc "gopkg.in/check.v1"

	"github.com/juju/juju/core/network"
)

type spaceSuite struct {
	testing.IsolationSuite

	spaces network.SpaceInfos
}

var _ = gc.Suite(&spaceSuite{})

func (s *spaceSuite) SetUpTest(c *gc.C) {
	s.spaces = network.SpaceInfos{
		{ID: "1", Name: "space1"},
		{ID: "2", Name: "space2"},
		{ID: "3", Name: "space3"},
	}
}

func (s *spaceSuite) TestString(c *gc.C) {
	result := s.spaces.String()
	c.Assert(result, gc.Equals, `"space1", "space2", "space3"`)
}

func (s *spaceSuite) TestGetByName(c *gc.C) {
	c.Assert(s.spaces.GetByName("space1"), gc.NotNil)
	c.Assert(s.spaces.GetByName("space666"), gc.IsNil)
}

func (s *spaceSuite) TestGetByID(c *gc.C) {
	c.Assert(s.spaces.GetByID("1"), gc.NotNil)
	c.Assert(s.spaces.GetByID("999"), gc.IsNil)
}

func (s *spaceSuite) TestContainsName(c *gc.C) {
	c.Assert(s.spaces.ContainsName("space3"), jc.IsTrue)
	c.Assert(s.spaces.ContainsName("space666"), jc.IsFalse)
}

func (s *spaceSuite) TestMinus(c *gc.C) {
	infos := network.SpaceInfos{
		{ID: "2", Name: "space2"},
		{ID: "3", Name: "space3"},
	}
	result := s.spaces.Minus(infos)
	c.Assert(result, gc.DeepEquals, network.SpaceInfos{{ID: "1", Name: "space1"}})
}

func (s *spaceSuite) TestMinuxNoDiff(c *gc.C) {
	infos := network.SpaceInfos{
		{ID: "1", Name: "space1"},
		{ID: "2", Name: "space2"},
		{ID: "3", Name: "space3"},
	}
	result := s.spaces.Minus(infos)
	c.Assert(result, gc.DeepEquals, network.SpaceInfos{})
}

func (s *spaceSuite) TestInferSpaceFromAddress(c *gc.C) {
	infos := network.SpaceInfos{
		{ID: "1", Name: "space1", Subnets: []network.SubnetInfo{{CIDR: "10.0.0.0/24"}}},
		{ID: "2", Name: "space2", Subnets: []network.SubnetInfo{{CIDR: "10.0.1.0/24"}}},
		{ID: "3", Name: "space3", Subnets: []network.SubnetInfo{{CIDR: "10.0.2.0/24"}}},
	}

	queries := map[string]network.SpaceName{
		"10.0.0.42": "space1",
		"10.0.1.1":  "space2",
		"10.0.2.99": "space3",
	}

<<<<<<< HEAD
	for addr, expSpaceName := range queries {
		si, err := infos.InferSpaceFromAddress(addr)
		c.Assert(err, jc.ErrorIsNil, gc.Commentf("infer space for address %q", addr))
		c.Assert(si.Name, gc.Equals, expSpaceName, gc.Commentf("infer space for address %q", addr))
	}

	// Check that CIDR collisions are detected
	infos = append(
		infos,
		network.SpaceInfo{ID: "-3", Name: "inverse", Subnets: []network.SubnetInfo{{CIDR: "10.0.2.0/24"}}},
	)

	_, err := infos.InferSpaceFromAddress("10.0.2.255")
	c.Assert(err, gc.ErrorMatches, ".*address matches the same CIDR in multiple spaces")

	// Check for no-match-found
	_, err = infos.InferSpaceFromAddress("99.99.99.99")
	c.Assert(err, gc.ErrorMatches, ".*unable to infer space for address.*")
}

func (s *spaceSuite) TestInferSpaceFromCIDRAndSubnetID(c *gc.C) {
	infos := network.SpaceInfos{
		{ID: "1", Name: "space1", Subnets: []network.SubnetInfo{{CIDR: "10.0.0.0/24", ProviderId: "1"}}},
		{ID: "2", Name: "space2", Subnets: []network.SubnetInfo{{CIDR: "10.0.1.0/24", ProviderId: "2"}}},
	}

	si, err := infos.InferSpaceFromCIDRAndSubnetID("10.0.0.0/24", "1")
	c.Assert(err, jc.ErrorIsNil)
	c.Assert(si.Name, gc.Equals, network.SpaceName("space1"))

	// Check for same CIDR/different provider
	infos = append(
		infos,
		network.SpaceInfo{ID: "-2", Name: "inverse", Subnets: []network.SubnetInfo{{CIDR: "10.0.1.0/24", ProviderId: "3"}}},
	)

	si, err = infos.InferSpaceFromCIDRAndSubnetID("10.0.1.0/24", "2")
	c.Assert(err, jc.ErrorIsNil)
	c.Assert(si.Name, gc.Equals, network.SpaceName("space2"))

	si, err = infos.InferSpaceFromCIDRAndSubnetID("10.0.1.0/24", "3")
	c.Assert(err, jc.ErrorIsNil)
	c.Assert(si.Name, gc.Equals, network.SpaceName("inverse"))

	// Check for no-match-found
	_, err = infos.InferSpaceFromCIDRAndSubnetID("10.0.1.0/24", "42")
	c.Assert(err, gc.ErrorMatches, ".*unable to infer space.*")
=======
	c.Assert(spaces.GetByID("space1"), gc.NotNil)
	c.Assert(spaces.GetByID("space666"), gc.IsNil)
}

func (s *spaceSuite) TestConvertSpaceName(c *gc.C) {
	empty := set.Strings{}
	nameTests := []struct {
		name     string
		existing set.Strings
		expected string
	}{
		{"foo", empty, "foo"},
		{"foo1", empty, "foo1"},
		{"Foo Thing", empty, "foo-thing"},
		{"foo^9*//++!!!!", empty, "foo9"},
		{"--Foo", empty, "foo"},
		{"---^^&*()!", empty, "empty"},
		{" ", empty, "empty"},
		{"", empty, "empty"},
		{"foo\u2318", empty, "foo"},
		{"foo--", empty, "foo"},
		{"-foo--foo----bar-", empty, "foo-foo-bar"},
		{"foo-", set.NewStrings("foo", "bar", "baz"), "foo-2"},
		{"foo", set.NewStrings("foo", "foo-2"), "foo-3"},
		{"---", set.NewStrings("empty"), "empty-2"},
	}
	for _, test := range nameTests {
		result := network.ConvertSpaceName(test.name, test.existing)
		c.Check(result, gc.Equals, test.expected)
	}
>>>>>>> 4a55d428
}<|MERGE_RESOLUTION|>--- conflicted
+++ resolved
@@ -80,7 +80,6 @@
 		"10.0.2.99": "space3",
 	}
 
-<<<<<<< HEAD
 	for addr, expSpaceName := range queries {
 		si, err := infos.InferSpaceFromAddress(addr)
 		c.Assert(err, jc.ErrorIsNil, gc.Commentf("infer space for address %q", addr))
@@ -128,9 +127,6 @@
 	// Check for no-match-found
 	_, err = infos.InferSpaceFromCIDRAndSubnetID("10.0.1.0/24", "42")
 	c.Assert(err, gc.ErrorMatches, ".*unable to infer space.*")
-=======
-	c.Assert(spaces.GetByID("space1"), gc.NotNil)
-	c.Assert(spaces.GetByID("space666"), gc.IsNil)
 }
 
 func (s *spaceSuite) TestConvertSpaceName(c *gc.C) {
@@ -159,5 +155,4 @@
 		result := network.ConvertSpaceName(test.name, test.existing)
 		c.Check(result, gc.Equals, test.expected)
 	}
->>>>>>> 4a55d428
 }