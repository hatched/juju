--- conflicted
+++ resolved
@@ -79,23 +79,6 @@
 	Error *Error
 }
 
-<<<<<<< HEAD
-// AgentTools describes the tools for a given Agent. This is mostly a flattened
-// tools.Tools description, plus an agent Tag field.
-type AgentTools struct {
-	Tag    string
-	// TODO(rog) use version.Number directly.
-	Major  int
-	Minor  int
-	Patch  int
-	Build  int
-	Arch   string
-	Series string
-	URL    string
-}
-
-=======
->>>>>>> c176cafe
 // AgentToolsResult holds the tools and possibly error for a given Agent request
 type AgentToolsResult struct {
 	Tools *tools.Tools
