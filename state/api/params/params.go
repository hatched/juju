--- conflicted
+++ resolved
@@ -20,57 +20,6 @@
 	Errors []*Error
 }
 
-<<<<<<< HEAD
-// Machines holds the arguments for making an API call working on
-// multiple machine entities.
-type Machines struct {
-	Ids []string
-}
-
-// MachineSetStatus holds a machine id, status and extra info.
-type MachineSetStatus struct {
-	Id     string
-	Status Status
-	Info   string
-}
-
-// MachinesSetStatus holds the parameters for making a Machiner.SetStatus call.
-type MachinesSetStatus struct {
-	Machines []MachineSetStatus
-}
-
-// NotifyWatchResult holds an NotifyWatcher id and an error (if any).
-type NotifyWatchResult struct {
-	NotifyWatcherId string
-	Error           *Error
-}
-
-// NotifyWatchResults holds the results for any API call which ends up
-// returning a list of NotifyWatchers
-type NotifyWatchResults struct {
-	Results []NotifyWatchResult
-}
-
-// A NotifyWatcher will send events when something changes.
-// It does not send content for those changes.
-type NotifyWatcher interface {
-	Changes() <-chan struct{}
-	Stop() error
-	Err() error
-}
-
-// Agent identifies a single agent
-type Agent struct {
-	Tag string
-}
-
-// Agents holds a list of Tags for Unit- and Machine-Agents.
-type Agents struct {
-	Agents []Agent
-}
-
-=======
->>>>>>> e2db0f38
 // AddRelation holds the parameters for making the AddRelation call.
 // The endpoints specified are unordered.
 type AddRelation struct {
