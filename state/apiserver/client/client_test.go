--- conflicted
+++ resolved
@@ -2083,7 +2083,6 @@
 	c.Assert(data["transient"], gc.Equals, true)
 }
 
-<<<<<<< HEAD
 func (s *clientSuite) TestClientEnsureAvailabilitySeries(c *gc.C) {
 	apiParams := []params.EnsureAvailability{{
 		NumStateServers: 1,
@@ -2138,7 +2137,8 @@
 	c.Assert(err, gc.IsNil)
 	err = s.APIState.Client().EnsureAvailability(1, emptyCons, defaultSeries)
 	c.Assert(err, gc.ErrorMatches, "cannot reduce state server count")
-=======
+}
+
 func (s *clientSuite) TestAPIHostPorts(c *gc.C) {
 	apiHostPorts, err := s.APIState.Client().APIHostPorts()
 	c.Assert(err, gc.IsNil)
@@ -2170,5 +2170,4 @@
 	apiHostPorts, err = s.APIState.Client().APIHostPorts()
 	c.Assert(err, gc.IsNil)
 	c.Assert(apiHostPorts, gc.DeepEquals, stateAPIHostPorts)
->>>>>>> 4514d096
 }