--- conflicted
+++ resolved
@@ -15,13 +15,7 @@
 	"path/filepath"
 
 	"launchpad.net/juju-core/charm"
-<<<<<<< HEAD
-	"launchpad.net/juju-core/environs"
-	"launchpad.net/juju-core/environs/storage"
-=======
 	envtesting "launchpad.net/juju-core/environs/testing"
-	"launchpad.net/juju-core/names"
->>>>>>> cc8fd229
 	"launchpad.net/juju-core/state"
 	"launchpad.net/juju-core/state/api/params"
 )
@@ -172,26 +166,9 @@
 		return fmt.Errorf("cannot update uploaded charm in state: %v", err)
 	}
 	return nil
-<<<<<<< HEAD
 }
 
 // errorResponse wraps the message for an error response.
 func (h *charmsHandler) errorResponse(message string) interface{} {
 	return &params.CharmsResponse{Error: message}
-}
-
-// getEnvironStorage creates an Environ from the config in state and
-// returns its storage interface.
-func getEnvironStorage(st *state.State) (storage.Storage, error) {
-	envConfig, err := st.EnvironConfig()
-	if err != nil {
-		return nil, fmt.Errorf("cannot get environment config: %v", err)
-	}
-	env, err := environs.New(envConfig)
-	if err != nil {
-		return nil, fmt.Errorf("cannot access environment: %v", err)
-	}
-	return env.Storage(), nil
-=======
->>>>>>> cc8fd229
 }