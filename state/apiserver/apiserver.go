package apiserver

import (
	"code.google.com/p/go.net/websocket"
	"fmt"
	"launchpad.net/juju-core/charm"
	_ "launchpad.net/juju-core/juju"
	"launchpad.net/juju-core/log"
	"launchpad.net/juju-core/state"
	"launchpad.net/juju-core/state/api"
	"launchpad.net/juju-core/state/api/params"
	"launchpad.net/juju-core/state/statecmd"
	statewatcher "launchpad.net/juju-core/state/watcher"
	"strconv"
	"sync"
)

// TODO(rog) remove this when the rest of the system
// has been updated to set passwords appropriately.
var AuthenticationEnabled = false

// srvRoot represents a single client's connection to the state.
type srvRoot struct {
	admin    *srvAdmin
	client   *srvClient
	srv      *Server
	conn     *websocket.Conn
	watchers *watchers

	user authUser
}

// srvAdmin is the only object that unlogged-in
// clients can access. It holds any methods
// that are needed to log in.
type srvAdmin struct {
	root *srvRoot
}

// srvMachine serves API methods on a machine.
type srvMachine struct {
	root *srvRoot
	m    *state.Machine
}

// srvUnit serves API methods on a unit.
type srvUnit struct {
	root *srvRoot
	u    *state.Unit
}

// srvUser serves API methods on a state User.
type srvUser struct {
	root *srvRoot
	u    *state.User
}

// srvClient serves client-specific API methods.
type srvClient struct {
	root *srvRoot
}

func newStateServer(srv *Server, conn *websocket.Conn) *srvRoot {
	r := &srvRoot{
		srv:      srv,
		conn:     conn,
		watchers: newWatchers(),
	}
	r.admin = &srvAdmin{
		root: r,
	}
	r.client = &srvClient{
		root: r,
	}
	return r
}

// Kill implements rpc.Killer.  It cleans up any resources that need
// cleaning up to ensure that all outstanding requests return.
func (r *srvRoot) Kill() {
	r.watchers.stopAll()
}

// Admin returns an object that provides API access
// to methods that can be called even when not
// authenticated.
func (r *srvRoot) Admin(id string) (*srvAdmin, error) {
	if id != "" {
		// Safeguard id for possible future use.
		return nil, errBadId
	}
	return r.admin, nil
}

// requireAgent checks whether the current client is an agent and hence
// may access the agent APIs.  We filter out non-agents when calling one
// of the accessor functions (Machine, Unit, etc) which avoids us making
// the check in every single request method.
func (r *srvRoot) requireAgent() error {
	e := r.user.entity()
	if e == nil {
		return errNotLoggedIn
	}
	if !isAgent(e) {
		return errPerm
	}
	return nil
}

// requireClient returns an error unless the current
// client is a juju client user.
func (r *srvRoot) requireClient() error {
	e := r.user.entity()
	if e == nil {
		return errNotLoggedIn
	}
	if isAgent(e) {
		return errPerm
	}
	return nil
}

// Machine returns an object that provides
// API access to methods on a state.Machine.
func (r *srvRoot) Machine(id string) (*srvMachine, error) {
	if err := r.requireAgent(); err != nil {
		return nil, err
	}
	m, err := r.srv.state.Machine(id)
	if err != nil {
		return nil, err
	}
	return &srvMachine{
		root: r,
		m:    m,
	}, nil
}

// Unit returns an object that provides
// API access to methods on a state.Unit.
func (r *srvRoot) Unit(name string) (*srvUnit, error) {
	if err := r.requireAgent(); err != nil {
		return nil, err
	}
	u, err := r.srv.state.Unit(name)
	if err != nil {
		return nil, err
	}
	return &srvUnit{
		root: r,
		u:    u,
	}, nil
}

// User returns an object that provides
// API access to methods on a state.User.
func (r *srvRoot) User(name string) (*srvUser, error) {
	// Any user is allowed to access their own user object.
	// We check at this level rather than at the operation
	// level to stop malicious probing for current user names.
	// When we provide support for user administration,
	// this will need to be changed to allow access to
	// the administrator.
	e := r.user.entity()
	if e == nil {
		return nil, errNotLoggedIn
	}
	if e.EntityName() != name {
		return nil, errPerm
	}
	u, err := r.srv.state.User(name)
	if err != nil {
		return nil, err
	}
	return &srvUser{
		root: r,
		u:    u,
	}, nil
}

// EntityWatcher returns an object that provides
// API access to methods on a state.EntityWatcher.
// Each client has its own current set of watchers, stored
// in r.watchers.
func (r *srvRoot) EntityWatcher(id string) (srvEntityWatcher, error) {
	if err := r.requireAgent(); err != nil {
		return srvEntityWatcher{}, err
	}
	w := r.watchers.get(id)
	if w == nil {
		return srvEntityWatcher{}, errUnknownWatcher
	}
	if _, ok := w.w.(*state.EntityWatcher); !ok {
		return srvEntityWatcher{}, errUnknownWatcher
	}
	return srvEntityWatcher{w}, nil
}

func (r *srvRoot) AllWatcher(id string) (srvClientAllWatcher, error) {
	if err := r.requireClient(); err != nil {
		return srvClientAllWatcher{}, err
	}
	w := r.watchers.get(id)
	if w == nil {
		return srvClientAllWatcher{}, errUnknownWatcher
	}
	if _, ok := w.w.(*state.StateWatcher); !ok {
		return srvClientAllWatcher{}, errUnknownWatcher
	}
	return srvClientAllWatcher{w}, nil

}

// Client returns an object that provides access
// to methods accessible to non-agent clients.
func (r *srvRoot) Client(id string) (*srvClient, error) {
	if err := r.requireClient(); err != nil {
		return nil, err
	}
	if id != "" {
		// Safeguard id for possible future use.
		return nil, errBadId
	}
	return r.client, nil
}

type srvEntityWatcher struct {
	*srvWatcher
}

// Next returns when a change has occurred to the
// entity being watched since the most recent call to Next
// or the Watch call that created the EntityWatcher.
func (w srvEntityWatcher) Next() error {
	if _, ok := <-w.w.(*state.EntityWatcher).Changes(); ok {
		return nil
	}
	err := w.w.Err()
	if err == nil {
		err = errStoppedWatcher
	}
	return err
}

func (c *srvClient) Status() (api.Status, error) {
	ms, err := c.root.srv.state.AllMachines()
	if err != nil {
		return api.Status{}, err
	}
	status := api.Status{
		Machines: make(map[string]api.MachineInfo),
	}
	for _, m := range ms {
		instId, _ := m.InstanceId()
		status.Machines[m.Id()] = api.MachineInfo{
			InstanceId: string(instId),
		}
	}
	return status, nil
}

func (c *srvClient) WatchAll() (params.AllWatcherId, error) {
	w := c.root.srv.state.Watch()
	return params.AllWatcherId{
		AllWatcherId: c.root.watchers.register(w).id,
	}, nil
}

type srvClientAllWatcher struct {
	*srvWatcher
}

func (aw srvClientAllWatcher) Next() (params.AllWatcherNextResults, error) {
	deltas, err := aw.w.(*state.StateWatcher).Next()
	return params.AllWatcherNextResults{
		Deltas: deltas,
	}, err
}

func (aw srvClientAllWatcher) Stop() error {
	return aw.w.(*state.StateWatcher).Stop()
}

// ServiceSet implements the server side of Client.ServerSet.
func (c *srvClient) ServiceSet(p params.ServiceSet) error {
	return statecmd.ServiceSet(c.root.srv.state, p)
}

// ServiceSetYAML implements the server side of Client.ServerSetYAML.
func (c *srvClient) ServiceSetYAML(p params.ServiceSetYAML) error {
	return statecmd.ServiceSetYAML(c.root.srv.state, p)
}

// ServiceGet returns the configuration for a service.
func (c *srvClient) ServiceGet(args params.ServiceGet) (params.ServiceGetResults, error) {
	return statecmd.ServiceGet(c.root.srv.state, args)
}

// ServiceExpose changes the juju-managed firewall to expose any ports that
// were also explicitly marked by units as open.
func (c *srvClient) ServiceExpose(args params.ServiceExpose) error {
	return statecmd.ServiceExpose(c.root.srv.state, args)
}

// ServiceUnexpose changes the juju-managed firewall to unexpose any ports that
// were also explicitly marked by units as open.
func (c *srvClient) ServiceUnexpose(args params.ServiceUnexpose) error {
	return statecmd.ServiceUnexpose(c.root.srv.state, args)
}

// ServiceAddUnits adds a given number of units to a service.
func (c *srvClient) ServiceAddUnits(args params.ServiceAddUnits) error {
	return statecmd.ServiceAddUnits(c.root.srv.state, args)
}

// CharmInfo returns information about the requested charm.
func (c *srvClient) CharmInfo(args params.CharmInfo) (api.CharmInfo, error) {
	curl, err := charm.ParseURL(args.CharmURL)
	if err != nil {
		return api.CharmInfo{}, err
	}
	charm, err := c.root.srv.state.Charm(curl)
	if err != nil {
		return api.CharmInfo{}, err
	}
	info := api.CharmInfo{
		Revision: charm.Revision(),
		URL:      curl.String(),
		Config:   charm.Config(),
		Meta:     charm.Meta(),
	}
	return info, nil
}

// EnvironmentInfo returns information about the current environment (default
// series and type).
func (c *srvClient) EnvironmentInfo() (api.EnvironmentInfo, error) {
	conf, err := c.root.srv.state.EnvironConfig()
	if err != nil {
		return api.EnvironmentInfo{}, err
	}
	info := api.EnvironmentInfo{
		DefaultSeries: conf.DefaultSeries(),
		ProviderType:  conf.Type(),
	}
	return info, nil
}

// GetAnnotations returns annotations about a given entity.
func (c *srvClient) GetAnnotations(args params.GetAnnotations) (params.GetAnnotationsResults, error) {
	entity, err := c.root.srv.state.Entity(args.EntityId)
	if err != nil {
		return params.GetAnnotationsResults{}, err
	}
	ann, err := entity.Annotations()
	if err != nil {
		return params.GetAnnotationsResults{}, err
	}
	return params.GetAnnotationsResults{Annotations: ann}, nil
}

<<<<<<< HEAD
// SetAnnotations stores annotations about a given entity.
func (c *srvClient) SetAnnotations(args params.SetAnnotations) error {
	entity, err := c.root.srv.state.Entity(args.Id)
=======
// SetAnnotation stores an annotation about a given entity.
func (c *srvClient) SetAnnotation(args params.SetAnnotation) error {
	entity, err := c.root.srv.state.Entity(args.EntityId)
>>>>>>> 50026811
	if err != nil {
		return err
	}
	for key, value := range args.Pairs {
		err := entity.SetAnnotation(key, value)
		if err != nil {
			return err
		}
	}
	return nil
}

// Login logs in with the provided credentials.
// All subsequent requests on the connection will
// act as the authenticated user.
func (a *srvAdmin) Login(c params.Creds) error {
	return a.root.user.login(a.root.srv.state, c.EntityName, c.Password)
}

// Get retrieves all the details of a machine.
func (m *srvMachine) Get() (info params.Machine) {
	instId, _ := m.m.InstanceId()
	info.InstanceId = string(instId)
	return
}

func (m *srvMachine) Watch() (params.EntityWatcherId, error) {
	w := m.m.Watch()
	if _, ok := <-w.Changes(); !ok {
		return params.EntityWatcherId{}, statewatcher.MustErr(w)
	}
	return params.EntityWatcherId{
		EntityWatcherId: m.root.watchers.register(w).id,
	}, nil
}

func setPassword(e state.Entity, password string) error {
	// Catch expected common case of mispelled
	// or missing Password parameter.
	if password == "" {
		return fmt.Errorf("password is empty")
	}
	return e.SetPassword(password)
}

// SetPassword sets the machine's password.
func (m *srvMachine) SetPassword(p params.Password) error {
	// Allow:
	// - the machine itself.
	// - the environment manager.
	e := m.root.user.entity()
	allow := e.EntityName() == m.m.EntityName() ||
		isMachineWithJob(e, state.JobManageEnviron)
	if !allow {
		return errPerm
	}
	return setPassword(m.m, p.Password)
}

// Get retrieves all the details of a unit.
func (u *srvUnit) Get() (params.Unit, error) {
	var ru params.Unit
	ru.DeployerName, _ = u.u.DeployerName()
	// TODO add other unit attributes
	return ru, nil
}

// SetPassword sets the unit's password.
func (u *srvUnit) SetPassword(p params.Password) error {
	ename := u.root.user.entity().EntityName()
	// Allow:
	// - the unit itself.
	// - the machine responsible for unit, if unit is principal
	// - the unit's principal unit, if unit is subordinate
	allow := ename == u.u.EntityName()
	if !allow {
		deployerName, ok := u.u.DeployerName()
		allow = ok && ename == deployerName
	}
	if !allow {
		return errPerm
	}
	return setPassword(u.u, p.Password)
}

// SetPassword sets the user's password.
func (u *srvUser) SetPassword(p params.Password) error {
	return setPassword(u.u, p.Password)
}

// Get retrieves all details of a user.
func (u *srvUser) Get() (params.User, error) {
	return params.User{}, nil
}

// authUser holds login details. It's ok to call
// its methods concurrently.
type authUser struct {
	mu      sync.Mutex
	_entity state.Entity // logged-in entity (access only when mu is locked)
}

// login authenticates as entity with the given name,.
func (u *authUser) login(st *state.State, entityName, password string) error {
	u.mu.Lock()
	defer u.mu.Unlock()
	entity, err := st.Entity(entityName)
	if err != nil && !state.IsNotFound(err) {
		return err
	}
	// TODO(rog) remove
	if !AuthenticationEnabled {
		u._entity = entity
		return nil
	}
	// We return the same error when an entity
	// does not exist as for a bad password, so that
	// we don't allow unauthenticated users to find information
	// about existing entities.
	if err != nil || !entity.PasswordValid(password) {
		return errBadCreds
	}
	u._entity = entity
	return nil
}

// entity returns the currently logged-in entity, or nil if not
// currently logged on.  The returned entity should not be modified
// because it may be used concurrently.
func (u *authUser) entity() state.Entity {
	u.mu.Lock()
	defer u.mu.Unlock()
	return u._entity
}

// isMachineWithJob returns whether the given entity is a machine that
// is configured to run the given job.
func isMachineWithJob(e state.Entity, j state.MachineJob) bool {
	m, ok := e.(*state.Machine)
	if !ok {
		return false
	}
	for _, mj := range m.Jobs() {
		if mj == j {
			return true
		}
	}
	return false
}

// isAgent returns whether the given entity is an agent.
func isAgent(e state.Entity) bool {
	_, isUser := e.(*state.User)
	return !isUser
}

// watcher represents the interface provided by state watchers.
type watcher interface {
	Stop() error
	Err() error
}

// watchers holds all the watchers for a connection.
type watchers struct {
	mu    sync.Mutex
	maxId uint64
	ws    map[string]*srvWatcher
}

// srvWatcher holds the details of a watcher.  It also implements the
// Stop RPC method for all watchers.
type srvWatcher struct {
	ws *watchers
	w  watcher
	id string
}

// Stop stops the given watcher. It causes any outstanding
// Next calls to return a CodeStopped error.
// Any subsequent Next calls will return a CodeNotFound
// error because the watcher will no longer exist.
func (w *srvWatcher) Stop() error {
	err := w.w.Stop()
	w.ws.mu.Lock()
	defer w.ws.mu.Unlock()
	delete(w.ws.ws, w.id)
	return err
}

func newWatchers() *watchers {
	return &watchers{
		ws: make(map[string]*srvWatcher),
	}
}

// get returns the srvWatcher registered with the given
// id, or nil if there is no such watcher.
func (ws *watchers) get(id string) *srvWatcher {
	ws.mu.Lock()
	defer ws.mu.Unlock()
	return ws.ws[id]
}

// register records the given watcher and returns
// a srvWatcher instance for it.
func (ws *watchers) register(w watcher) *srvWatcher {
	ws.mu.Lock()
	defer ws.mu.Unlock()
	ws.maxId++
	sw := &srvWatcher{
		ws: ws,
		id: strconv.FormatUint(ws.maxId, 10),
		w:  w,
	}
	ws.ws[sw.id] = sw
	return sw
}

func (ws *watchers) stopAll() {
	ws.mu.Lock()
	defer ws.mu.Unlock()
	for _, w := range ws.ws {
		if err := w.w.Stop(); err != nil {
			log.Printf("state/api: error stopping %T watcher: %v", w, err)
		}
	}
	ws.ws = make(map[string]*srvWatcher)
}<|MERGE_RESOLUTION|>--- conflicted
+++ resolved
@@ -359,15 +359,9 @@
 	return params.GetAnnotationsResults{Annotations: ann}, nil
 }
 
-<<<<<<< HEAD
 // SetAnnotations stores annotations about a given entity.
 func (c *srvClient) SetAnnotations(args params.SetAnnotations) error {
-	entity, err := c.root.srv.state.Entity(args.Id)
-=======
-// SetAnnotation stores an annotation about a given entity.
-func (c *srvClient) SetAnnotation(args params.SetAnnotation) error {
 	entity, err := c.root.srv.state.Entity(args.EntityId)
->>>>>>> 50026811
 	if err != nil {
 		return err
 	}
