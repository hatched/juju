--- conflicted
+++ resolved
@@ -168,27 +168,6 @@
 	}
 }
 
-<<<<<<< HEAD
-func (s *StateSuite) SetAgentVersion(c *C) {
-	cfg, err := s.State.EnvironConfig()
-	c.Assert(err, IsNil)
-	vers := cfg.AgentVersion()
-	vers.Patch++
-	devVersion := cfg.DevVersion()
-	devVersion = !devVersion
-
-	err = s.State.SetAgentVersion(vers, devVersion)
-	c.Assert(err, IsNil)
-
-	cfg, err = s.State.EnvironConfig()
-	c.Assert(err, IsNil)
-
-	c.Assert(cfg.AgentVersion(), Equals, vers)
-	c.Assert(cfg.DevVersion(), Equals, devVersion)
-}
-
-=======
->>>>>>> 98042adb
 func (s *StateSuite) TestAddCharm(c *C) {
 	// Check that adding charms from scratch works correctly.
 	ch := coretesting.Charms.Dir("dummy")
