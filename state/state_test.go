--- conflicted
+++ resolved
@@ -1358,11 +1358,7 @@
 func (s *StateSuite) testEntity(c *C, getEntity func(string) (namedEntity, error)) {
 	e, err := getEntity("environment-foo")
 	c.Check(e, IsNil)
-<<<<<<< HEAD
-	c.Assert(err, ErrorMatches, `settings not found`)
-=======
 	c.Assert(err, ErrorMatches, "settings not found")
->>>>>>> ba2ac9c8
 
 	setUpEnvConfig(c)
 
@@ -1433,17 +1429,12 @@
 	c.Assert(e, FitsTypeOf, user)
 	c.Assert(e.EntityName(), Equals, user.EntityName())
 
-<<<<<<< HEAD
-	_, err = getEntity("environment-" + envConfig["name"].(string))
-	c.Assert(err, ErrorMatches, `entity ".*" does not support authentication`)
-=======
 	_, err = getEntity("environment-test")
 	c.Assert(
 		err,
 		ErrorMatches,
 		`entity "environment-test" does not support authentication`,
 	)
->>>>>>> ba2ac9c8
 }
 
 func (s *StateSuite) TestAnnotator(c *C) {
@@ -1473,13 +1464,9 @@
 	user, err := s.State.AddUser("arble", "pass")
 	c.Assert(err, IsNil)
 	_, err = getEntity(user.EntityName())
-<<<<<<< HEAD
-	c.Assert(err, ErrorMatches, `entity ".*" does not support annotations`)
-=======
 	c.Assert(
 		err,
 		ErrorMatches,
 		`entity "user-arble" does not support annotations`,
 	)
->>>>>>> ba2ac9c8
 }