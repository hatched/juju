// Copyright 2012, 2013 Canonical Ltd.
// Licensed under the AGPLv3, see LICENCE file for details.

package state

import (
	"crypto/sha256"
	"fmt"
	"reflect"
	"regexp"
	"sort"
	"strings"
	"sync"
	"time"

	"github.com/juju/collections/set"
	"github.com/juju/errors"
	"github.com/juju/loggo"
	"gopkg.in/juju/charm.v6"
	"gopkg.in/juju/names.v2"
	"gopkg.in/mgo.v2"
	"gopkg.in/mgo.v2/bson"
	"gopkg.in/tomb.v2"

	"github.com/juju/juju/core/instance"
	"github.com/juju/juju/core/lxdprofile"
	"github.com/juju/juju/mongo"
	"github.com/juju/juju/state/watcher"

	// TODO(fwereade): 2015-11-18 lp:1517428
	//
	// This gets an import block of its own because it's such staggeringly bad
	// practice. It's here because (1) it always has been, just not quite so
	// explicitly and (2) even if we had the state watchers implemented as
	// juju/watcher~s rather than juju/state/watcher~s -- which we don't, so
	// it's misleading to use those *Chan types etc -- we don't yet have any
	// ability to transform watcher output in the apiserver layer, so we're
	// kinda stuck producing what we always have.
	//
	// See RelationUnitsWatcher below.
	"github.com/juju/juju/apiserver/params"
)

var watchLogger = loggo.GetLogger("juju.state.watch")

// Watcher is implemented by all watchers; the actual
// changes channel is returned by a watcher-specific
// Changes method.
type Watcher interface {
	// Kill asks the watcher to stop without waiting for it do so.
	Kill()
	// Wait waits for the watcher to die and returns any
	// error encountered when it was running.
	Wait() error
	// Stop kills the watcher, then waits for it to die.
	Stop() error
	// Err returns any error encountered while the watcher
	// has been running.
	Err() error
}

// NotifyWatcher generates signals when something changes, but it does not
// return any content for those changes
type NotifyWatcher interface {
	Watcher
	Changes() <-chan struct{}
}

// StringsWatcher generates signals when something changes, returning
// the changes as a list of strings.
type StringsWatcher interface {
	Watcher
	Changes() <-chan []string
}

// RelationUnitsWatcher generates signals when units enter or leave
// the scope of a RelationUnit, and changes to the settings of those
// units known to have entered.
type RelationUnitsWatcher interface {
	Watcher

	// Note that it's not very nice exposing a params type directly here. This
	// is a continuation of existing bad behaviour and not good practice; do
	// not use this as a model. (FWIW, it used to be in multiwatcher; which is
	// also api-ey; and the multiwatcher type was used directly in params
	// anyway.)
	Changes() <-chan params.RelationUnitsChange
}

// newCommonWatcher exists so that all embedders have a place from which
// to get a single TxnLogWatcher that will not be replaced in the lifetime
// of the embedder (and also to restrict the width of the interface by
// which they can access the rest of State, by storing st as a
// modelBackend).
func newCommonWatcher(backend modelBackend) commonWatcher {
	return commonWatcher{
		backend: backend,
		db:      backend.db(),
		watcher: backend.txnLogWatcher(),
	}
}

// commonWatcher is part of all client watchers.
type commonWatcher struct {
	backend modelBackend
	db      Database
	watcher watcher.BaseWatcher
	tomb    tomb.Tomb
}

// Stop stops the watcher, and returns any error encountered while running
// or shutting down.
func (w *commonWatcher) Stop() error {
	w.Kill()
	return w.Wait()
}

// Kill kills the watcher without waiting for it to shut down.
func (w *commonWatcher) Kill() {
	w.tomb.Kill(nil)
}

// Wait waits for the watcher to die and returns any
// error encountered when it was running.
func (w *commonWatcher) Wait() error {
	return w.tomb.Wait()
}

// Err returns any error encountered while running or shutting down, or
// tomb.ErrStillAlive if the watcher is still running.
func (w *commonWatcher) Err() error {
	return w.tomb.Err()
}

// collect combines the effects of the one change, and any further changes read
// from more in the next 10ms. The result map describes the existence, or not,
// of every id observed to have changed. If a value is read from the supplied
// stop chan, collect returns false immediately.
func collect(one watcher.Change, more <-chan watcher.Change, stop <-chan struct{}) (map[interface{}]bool, bool) {
	var count int
	result := map[interface{}]bool{}
	handle := func(ch watcher.Change) {
		count++
		result[ch.Id] = ch.Revno != -1
	}
	handle(one)
	// TODO(fwereade): 2016-03-17 lp:1558657
	timeout := time.After(10 * time.Millisecond)
	for done := false; !done; {
		select {
		case <-stop:
			return nil, false
		case another := <-more:
			handle(another)
		case <-timeout:
			done = true
		}
	}
	watchLogger.Tracef("read %d events for %d documents", count, len(result))
	return result, true
}

func hasString(changes []string, name string) bool {
	for _, v := range changes {
		if v == name {
			return true
		}
	}
	return false
}

var _ Watcher = (*lifecycleWatcher)(nil)

// lifecycleWatcher notifies about lifecycle changes for a set of entities of
// the same kind. The first event emitted will contain the ids of all
// entities; subsequent events are emitted whenever one or more entities are
// added, or change their lifecycle state. After an entity is found to be
// Dead, no further event will include it.
type lifecycleWatcher struct {
	commonWatcher
	out chan []string

	// coll is a function returning the mongo.Collection holding all
	// interesting entities
	coll     func() (mongo.Collection, func())
	collName string

	// members is used to select the initial set of interesting entities.
	members bson.D
	// filter is used to exclude events not affecting interesting entities.
	filter func(interface{}) bool
	// transform, if non-nil, is used to transform a document ID immediately
	// prior to emitting to the out channel.
	transform func(string) string
	// life holds the most recent known life states of interesting entities.
	life map[string]Life
}

func collFactory(db Database, collName string) func() (mongo.Collection, func()) {
	return func() (mongo.Collection, func()) {
		return db.GetCollection(collName)
	}
}

// WatchModels returns a StringsWatcher that notifies of changes to
// any models. If a model is removed this *won't* signal that the
// model has gone away - it's based on a collectionWatcher which omits
// these events.
func (st *State) WatchModels() StringsWatcher {
	return newCollectionWatcher(st, colWCfg{
		col:    modelsC,
		global: true,
	})
}

// WatchModelLives returns a StringsWatcher that notifies of changes
// to any model life values. The watcher will not send any more events
// for a model after it has been observed to be Dead.
func (st *State) WatchModelLives() StringsWatcher {
	return newLifecycleWatcher(st, modelsC, nil, nil, nil)
}

// WatchModelVolumes returns a StringsWatcher that notifies of changes to
// the lifecycles of all model-scoped volumes.
func (sb *storageBackend) WatchModelVolumes() StringsWatcher {
	return sb.watchModelHostStorage(volumesC)
}

// WatchModelFilesystems returns a StringsWatcher that notifies of changes
// to the lifecycles of all model-scoped filesystems.
func (sb *storageBackend) WatchModelFilesystems() StringsWatcher {
	return sb.watchModelHostStorage(filesystemsC)
}

var machineOrUnitSnippet = "(" + names.NumberSnippet + "|" + names.UnitSnippet + ")"

func (sb *storageBackend) watchModelHostStorage(collection string) StringsWatcher {
	mb := sb.mb
	pattern := fmt.Sprintf("^%s$", mb.docID(machineOrUnitSnippet))
	members := bson.D{{"_id", bson.D{{"$regex", pattern}}}}
	filter := func(id interface{}) bool {
		k, err := mb.strictLocalID(id.(string))
		if err != nil {
			return false
		}
		return !strings.Contains(k, "/")
	}
	return newLifecycleWatcher(mb, collection, members, filter, nil)
}

// WatchMachineVolumes returns a StringsWatcher that notifies of changes to
// the lifecycles of all volumes scoped to the specified machine.
func (sb *storageBackend) WatchMachineVolumes(m names.MachineTag) StringsWatcher {
	return sb.watchHostStorage(m, volumesC)
}

// WatchMachineFilesystems returns a StringsWatcher that notifies of changes
// to the lifecycles of all filesystems scoped to the specified machine.
func (sb *storageBackend) WatchMachineFilesystems(m names.MachineTag) StringsWatcher {
	return sb.watchHostStorage(m, filesystemsC)
}

// WatchUnitFilesystems returns a StringsWatcher that notifies of changes
// to the lifecycles of all filesystems scoped to units of the specified application.
func (sb *storageBackend) WatchUnitFilesystems(app names.ApplicationTag) StringsWatcher {
	return sb.watchHostStorage(app, filesystemsC)
}

func (sb *storageBackend) watchHostStorage(host names.Tag, collection string) StringsWatcher {
	mb := sb.mb
	// The regexp patterns below represent either machine or unit attached storage, <hostid>/<number>.
	// For machines, it can be something like 4/6.
	// For units the pattern becomes something like mariadb/0/6.
	// The host parameter passed into this method is the application name, any of whose units we are interested in.
	pattern := fmt.Sprintf("^%s(/%s)?/%s$", mb.docID(host.Id()), names.NumberSnippet, names.NumberSnippet)
	members := bson.D{{"_id", bson.D{{"$regex", pattern}}}}
	prefix := fmt.Sprintf("%s(/%s)?/.*", host.Id(), names.NumberSnippet)
	matchExp := regexp.MustCompile(prefix)
	filter := func(id interface{}) bool {
		k, err := mb.strictLocalID(id.(string))
		if err != nil {
			return false
		}
		return matchExp.MatchString(k)
	}
	return newLifecycleWatcher(mb, collection, members, filter, nil)
}

// WatchMachineAttachmentsPlans returns a StringsWatcher that notifies machine agents
// that a volume has been attached to their instance by the environment provider.
// This allows machine agents to do extra initialization to the volume, in cases
// such as iSCSI disks, or other disks that have similar requirements
func (sb *storageBackend) WatchMachineAttachmentsPlans(m names.MachineTag) StringsWatcher {
	return sb.watchMachineVolumeAttachmentPlans(m)
}

func (sb *storageBackend) watchMachineVolumeAttachmentPlans(m names.MachineTag) StringsWatcher {
	mb := sb.mb
	pattern := fmt.Sprintf("^%s:%s$", mb.docID(m.Id()), names.NumberSnippet)
	members := bson.D{{"_id", bson.D{{"$regex", pattern}}}}
	prefix := fmt.Sprintf("%s:", m.Id())
	filter := func(id interface{}) bool {
		k, err := mb.strictLocalID(id.(string))
		if err != nil {
			return false
		}
		return strings.HasPrefix(k, prefix)
	}
	return newLifecycleWatcher(mb, volumeAttachmentPlanC, members, filter, nil)
}

// WatchModelVolumeAttachments returns a StringsWatcher that notifies of
// changes to the lifecycles of all volume attachments related to environ-
// scoped volumes.
func (sb *storageBackend) WatchModelVolumeAttachments() StringsWatcher {
	return sb.watchModelHostStorageAttachments(volumeAttachmentsC)
}

// WatchModelFilesystemAttachments returns a StringsWatcher that notifies
// of changes to the lifecycles of all filesystem attachments related to
// environ-scoped filesystems.
func (sb *storageBackend) WatchModelFilesystemAttachments() StringsWatcher {
	return sb.watchModelHostStorageAttachments(filesystemAttachmentsC)
}

func (sb *storageBackend) watchModelHostStorageAttachments(collection string) StringsWatcher {
	mb := sb.mb
	pattern := fmt.Sprintf("^%s.*:%s$", mb.docID(""), machineOrUnitSnippet)
	members := bson.D{{"_id", bson.D{{"$regex", pattern}}}}
	filter := func(id interface{}) bool {
		k, err := mb.strictLocalID(id.(string))
		if err != nil {
			return false
		}
		colon := strings.IndexRune(k, ':')
		if colon == -1 {
			return false
		}
		return !strings.Contains(k[colon+1:], "/")
	}
	return newLifecycleWatcher(mb, collection, members, filter, nil)
}

// WatchMachineVolumeAttachments returns a StringsWatcher that notifies of
// changes to the lifecycles of all volume attachments related to the specified
// machine, for volumes scoped to the machine.
func (sb *storageBackend) WatchMachineVolumeAttachments(m names.MachineTag) StringsWatcher {
	return sb.watchHostStorageAttachments(m, volumeAttachmentsC)
}

// WatchMachineFilesystemAttachments returns a StringsWatcher that notifies of
// changes to the lifecycles of all filesystem attachments related to the specified
// machine, for filesystems scoped to the machine.
func (sb *storageBackend) WatchMachineFilesystemAttachments(m names.MachineTag) StringsWatcher {
	return sb.watchHostStorageAttachments(m, filesystemAttachmentsC)
}

// WatchUnitVolumeAttachments returns a StringsWatcher that notifies of
// changes to the lifecycles of all volume attachments related to the specified
// application's units, for volumes scoped to the application's units.
// TODO(caas) - currently untested since units don't directly support attached volumes
func (sb *storageBackend) WatchUnitVolumeAttachments(app names.ApplicationTag) StringsWatcher {
	return sb.watchHostStorageAttachments(app, volumeAttachmentsC)
}

// WatchUnitFilesystemAttachments returns a StringsWatcher that notifies of
// changes to the lifecycles of all filesystem attachments related to the specified
// application's units, for filesystems scoped to the application's units.
func (sb *storageBackend) WatchUnitFilesystemAttachments(app names.ApplicationTag) StringsWatcher {
	return sb.watchHostStorageAttachments(app, filesystemAttachmentsC)
}

func (sb *storageBackend) watchHostStorageAttachments(host names.Tag, collection string) StringsWatcher {
	mb := sb.mb
	// Go's regex doesn't support lookbacks so the pattern match is a bit clumsy.
	// We look for either a machine attachment id, eg 0:0/42
	// or a unit attachment id, eg mariadb/0:mariadb/0/42
	// The host parameter passed into this method is the application name, any of whose units we are interested in.
	pattern := fmt.Sprintf("^%s(/%s)?:%s(/%s)?/.*", mb.docID(host.Id()), names.NumberSnippet, host.Id(), names.NumberSnippet)
	members := bson.D{{"_id", bson.D{{"$regex", pattern}}}}
	prefix := fmt.Sprintf("%s(/%s)?:%s(/%s)?/.*", host.Id(), names.NumberSnippet, host.Id(), names.NumberSnippet)
	matchExp := regexp.MustCompile(prefix)
	filter := func(id interface{}) bool {
		k, err := mb.strictLocalID(id.(string))
		if err != nil {
			return false
		}
		matches := matchExp.FindStringSubmatch(k)
		return len(matches) == 3 && matches[1] == matches[2]
	}
	return newLifecycleWatcher(mb, collection, members, filter, nil)
}

// WatchApplications returns a StringsWatcher that notifies of changes to
// the lifecycles of the applications in the model.
func (st *State) WatchApplications() StringsWatcher {
	return newLifecycleWatcher(st, applicationsC, nil, isLocalID(st), nil)
}

// WatchRemoteApplications returns a StringsWatcher that notifies of changes to
// the lifecycles of the remote applications in the model.
func (st *State) WatchRemoteApplications() StringsWatcher {
	return newLifecycleWatcher(st, remoteApplicationsC, nil, isLocalID(st), nil)
}

// WatchStorageAttachments returns a StringsWatcher that notifies of
// changes to the lifecycles of all storage instances attached to the
// specified unit.
func (sb *storageBackend) WatchStorageAttachments(unit names.UnitTag) StringsWatcher {
	members := bson.D{{"unitid", unit.Id()}}
	prefix := unitGlobalKey(unit.Id()) + "#"
	filter := func(id interface{}) bool {
		k, err := sb.mb.strictLocalID(id.(string))
		if err != nil {
			return false
		}
		return strings.HasPrefix(k, prefix)
	}
	tr := func(id string) string {
		// Transform storage attachment document ID to storage ID.
		return id[len(prefix):]
	}
	return newLifecycleWatcher(sb.mb, storageAttachmentsC, members, filter, tr)
}

// WatchUnits returns a StringsWatcher that notifies of changes to the
// lifecycles of units of a.
func (a *Application) WatchUnits() StringsWatcher {
	members := bson.D{{"application", a.doc.Name}}
	prefix := a.doc.Name + "/"
	filter := func(unitDocID interface{}) bool {
		unitName, err := a.st.strictLocalID(unitDocID.(string))
		if err != nil {
			return false
		}
		return strings.HasPrefix(unitName, prefix)
	}
	return newLifecycleWatcher(a.st, unitsC, members, filter, nil)
}

// WatchScale returns a new NotifyWatcher watching for
// changes to the specified application's scale value.
func (a *Application) WatchScale() NotifyWatcher {
	currentScale := -1
	filter := func(id interface{}) bool {
		k, err := a.st.strictLocalID(id.(string))
		if err != nil {
			return false
		}
		if k != a.doc.Name {
			return false
		}
		applications, closer := a.st.db().GetCollection(applicationsC)
		defer closer()

		var scaleField = bson.D{{"scale", 1}}
		var doc *applicationDoc
		if err := applications.FindId(k).Select(scaleField).One(&doc); err != nil {
			return false
		}
		match := doc.DesiredScale != currentScale
		currentScale = doc.DesiredScale
		return match
	}
	return newNotifyCollWatcher(a.st, applicationsC, filter)
}

// WatchRelations returns a StringsWatcher that notifies of changes to the
// lifecycles of relations involving a.
func (a *Application) WatchRelations() StringsWatcher {
	return watchApplicationRelations(a.st, a.doc.Name)
}

// WatchRelations returns a StringsWatcher that notifies of changes to the
// lifecycles of relations involving a.
func (s *RemoteApplication) WatchRelations() StringsWatcher {
	return watchApplicationRelations(s.st, s.doc.Name)
}

func watchApplicationRelations(backend modelBackend, applicationName string) StringsWatcher {
	prefix := applicationName + ":"
	infix := " " + prefix
	filter := func(id interface{}) bool {
		k, err := backend.strictLocalID(id.(string))
		if err != nil {
			return false
		}
		return strings.HasPrefix(k, prefix) || strings.Contains(k, infix)
	}
	members := bson.D{{"endpoints.applicationname", applicationName}}
	return newRelationLifeSuspendedWatcher(backend, members, filter, nil)
}

// WatchModelMachines returns a StringsWatcher that notifies of changes to
// the lifecycles of the machines (but not containers) in the model.
func (st *State) WatchModelMachines() StringsWatcher {
	members := bson.D{{"$or", []bson.D{
		{{"containertype", ""}},
		{{"containertype", bson.D{{"$exists", false}}}},
	}}}
	filter := func(id interface{}) bool {
		k, err := st.strictLocalID(id.(string))
		if err != nil {
			return false
		}
		return !strings.Contains(k, "/")
	}
	return newLifecycleWatcher(st, machinesC, members, filter, nil)
}

// WatchContainers returns a StringsWatcher that notifies of changes to the
// lifecycles of containers of the specified type on a machine.
func (m *Machine) WatchContainers(ctype instance.ContainerType) StringsWatcher {
	isChild := fmt.Sprintf("^%s/%s/%s$", m.doc.DocID, ctype, names.NumberSnippet)
	return m.containersWatcher(isChild)
}

// WatchAllContainers returns a StringsWatcher that notifies of changes to the
// lifecycles of all containers on a machine.
func (m *Machine) WatchAllContainers() StringsWatcher {
	isChild := fmt.Sprintf("^%s/%s/%s$", m.doc.DocID, names.ContainerTypeSnippet, names.NumberSnippet)
	return m.containersWatcher(isChild)
}

func (m *Machine) containersWatcher(isChildRegexp string) StringsWatcher {
	members := bson.D{{"_id", bson.D{{"$regex", isChildRegexp}}}}
	compiled := regexp.MustCompile(isChildRegexp)
	filter := func(key interface{}) bool {
		k := key.(string)
		_, err := m.st.strictLocalID(k)
		if err != nil {
			return false
		}
		return compiled.MatchString(k)
	}
	return newLifecycleWatcher(m.st, machinesC, members, filter, nil)
}

func newLifecycleWatcher(
	backend modelBackend,
	collName string,
	members bson.D,
	filter func(key interface{}) bool,
	transform func(id string) string,
) StringsWatcher {
	w := &lifecycleWatcher{
		commonWatcher: newCommonWatcher(backend),
		coll:          collFactory(backend.db(), collName),
		collName:      collName,
		members:       members,
		filter:        filter,
		transform:     transform,
		life:          make(map[string]Life),
		out:           make(chan []string),
	}
	w.tomb.Go(func() error {
		defer close(w.out)
		return w.loop()
	})
	return w
}

type lifeDoc struct {
	Id   string `bson:"_id"`
	Life Life
}

var lifeFields = bson.D{{"_id", 1}, {"life", 1}}

// Changes returns the event channel for the LifecycleWatcher.
func (w *lifecycleWatcher) Changes() <-chan []string {
	return w.out
}

func (w *lifecycleWatcher) initial() (set.Strings, error) {
	coll, closer := w.coll()
	defer closer()

	ids := make(set.Strings)
	var doc lifeDoc
	iter := coll.Find(w.members).Select(lifeFields).Iter()
	for iter.Next(&doc) {
		// If no members criteria is specified, use the filter
		// to reject any unsuitable initial elements.
		if w.members == nil && w.filter != nil && !w.filter(doc.Id) {
			continue
		}
		id := w.backend.localID(doc.Id)
		ids.Add(id)
		if doc.Life != Dead {
			w.life[id] = doc.Life
		}
	}
	return ids, iter.Close()
}

func (w *lifecycleWatcher) merge(ids set.Strings, updates map[interface{}]bool) error {
	coll, closer := w.coll()
	defer closer()

	// Separate ids into those thought to exist and those known to be removed.
	var changed []string
	latest := make(map[string]Life)
	for docID, exists := range updates {
		switch docID := docID.(type) {
		case string:
			if exists {
				changed = append(changed, docID)
			} else {
				latest[w.backend.localID(docID)] = Dead
			}
		default:
			return errors.Errorf("id is not of type string, got %T", docID)
		}
	}

	// Collect life states from ids thought to exist. Any that don't actually
	// exist are ignored (we'll hear about them in the next set of updates --
	// all that's actually happened in that situation is that the watcher
	// events have lagged a little behind reality).
	iter := coll.Find(bson.D{{"_id", bson.D{{"$in", changed}}}}).Select(lifeFields).Iter()
	var doc lifeDoc
	for iter.Next(&doc) {
		latest[w.backend.localID(doc.Id)] = doc.Life
	}
	if err := iter.Close(); err != nil {
		return err
	}

	// Add to ids any whose life state is known to have changed.
	for id, newLife := range latest {
		gone := newLife == Dead
		oldLife, known := w.life[id]
		switch {
		case known && gone:
			delete(w.life, id)
		case !known && !gone:
			w.life[id] = newLife
		case known && newLife != oldLife:
			w.life[id] = newLife
		default:
			continue
		}
		ids.Add(id)
	}
	return nil
}

// ErrStateClosed is returned from watchers if their underlying
// state connection has been closed.
var ErrStateClosed = fmt.Errorf("state has been closed")

// stateWatcherDeadError processes the error received when the watcher
// inside a state connection dies. If the State has been closed, the
// watcher will have been stopped and error will be nil, so we ensure
// that higher level watchers return a non-nil error in that case, as
// watchers are not expected to die unexpectedly without an error.
func stateWatcherDeadError(err error) error {
	if err != nil {
		return err
	}
	return ErrStateClosed
}

func (w *lifecycleWatcher) loop() error {
	in := make(chan watcher.Change)
	w.watcher.WatchCollectionWithFilter(w.collName, in, w.filter)
	defer w.watcher.UnwatchCollection(w.collName, in)
	ids, err := w.initial()
	if err != nil {
		return err
	}
	out := w.out
	for {
		values := ids.Values()
		if w.transform != nil {
			for i, v := range values {
				values[i] = w.transform(v)
			}
		}
		select {
		case <-w.tomb.Dying():
			return tomb.ErrDying
		case <-w.watcher.Dead():
			return stateWatcherDeadError(w.watcher.Err())
		case ch := <-in:
			updates, ok := collect(ch, in, w.tomb.Dying())
			if !ok {
				return tomb.ErrDying
			}
			if err := w.merge(ids, updates); err != nil {
				return err
			}
			if !ids.IsEmpty() {
				out = w.out
			}
		case out <- values:
			ids = make(set.Strings)
			out = nil
		}
	}
}

// minUnitsWatcher notifies about MinUnits changes of the applications requiring
// a minimum number of units to be alive. The first event returned by the
// watcher is the set of application names requiring a minimum number of units.
// Subsequent events are generated when an application increases MinUnits, or when
// one or more units belonging to an application are destroyed.
type minUnitsWatcher struct {
	commonWatcher
	known map[string]int
	out   chan []string
}

var _ Watcher = (*minUnitsWatcher)(nil)

func newMinUnitsWatcher(backend modelBackend) StringsWatcher {
	w := &minUnitsWatcher{
		commonWatcher: newCommonWatcher(backend),
		known:         make(map[string]int),
		out:           make(chan []string),
	}
	w.tomb.Go(func() error {
		defer close(w.out)
		return w.loop()
	})
	return w
}

// WatchMinUnits returns a StringsWatcher for the minUnits collection
func (st *State) WatchMinUnits() StringsWatcher {
	return newMinUnitsWatcher(st)
}

func (w *minUnitsWatcher) initial() (set.Strings, error) {
	applicationnames := make(set.Strings)
	var doc minUnitsDoc
	newMinUnits, closer := w.db.GetCollection(minUnitsC)
	defer closer()

	iter := newMinUnits.Find(nil).Iter()
	for iter.Next(&doc) {
		w.known[doc.ApplicationName] = doc.Revno
		applicationnames.Add(doc.ApplicationName)
	}
	return applicationnames, iter.Close()
}

func (w *minUnitsWatcher) merge(applicationnames set.Strings, change watcher.Change) error {
	applicationname := w.backend.localID(change.Id.(string))
	if change.Revno == -1 {
		delete(w.known, applicationname)
		applicationnames.Remove(applicationname)
		return nil
	}
	doc := minUnitsDoc{}
	newMinUnits, closer := w.db.GetCollection(minUnitsC)
	defer closer()
	if err := newMinUnits.FindId(change.Id).One(&doc); err != nil {
		return err
	}
	revno, known := w.known[applicationname]
	w.known[applicationname] = doc.Revno
	if !known || doc.Revno > revno {
		applicationnames.Add(applicationname)
	}
	return nil
}

func (w *minUnitsWatcher) loop() (err error) {
	ch := make(chan watcher.Change)
	w.watcher.WatchCollectionWithFilter(minUnitsC, ch, isLocalID(w.backend))
	defer w.watcher.UnwatchCollection(minUnitsC, ch)
	applicationnames, err := w.initial()
	if err != nil {
		return err
	}
	out := w.out
	for {
		select {
		case <-w.tomb.Dying():
			return tomb.ErrDying
		case <-w.watcher.Dead():
			return stateWatcherDeadError(w.watcher.Err())
		case change := <-ch:
			if err = w.merge(applicationnames, change); err != nil {
				return err
			}
			if !applicationnames.IsEmpty() {
				out = w.out
			}
		case out <- applicationnames.Values():
			out = nil
			applicationnames = set.NewStrings()
		}
	}
}

func (w *minUnitsWatcher) Changes() <-chan []string {
	return w.out
}

// WatchModelMachinesCharmProfiles returns a StringsWatcher that notifies of
// changes to the upgrade charm profile charm url for a machine.
func (st *State) WatchModelMachinesCharmProfiles() (StringsWatcher, error) {
	isMachineRegexp := fmt.Sprintf("^%s:%s$", st.ModelUUID(), names.NumberSnippet)
	return st.watchCharmProfiles(isMachineRegexp)
}

// WatchContainersCharmProfiles starts a StringsWatcher to notify when
// the provisioner should update the charm profiles used by any container on
// the machine.
func (m *Machine) WatchContainersCharmProfiles(ctype instance.ContainerType) (StringsWatcher, error) {
	isChildRegexp := fmt.Sprintf("^%s/%s/%s$", m.doc.DocID, ctype, names.NumberSnippet)
	return m.st.watchCharmProfiles(isChildRegexp)
}

func (st *State) watchCharmProfiles(regExp string) (StringsWatcher, error) {
	members := bson.D{{"_id", bson.D{{"$regex", regExp}}}}
	compiled, err := regexp.Compile(regExp)
	if err != nil {
		return nil, errors.Trace(err)
	}

	filter := func(key interface{}) bool {
		k, ok := key.(string)
		if !ok {
			return false
		}
		_, err := st.strictLocalID(k)
		if err != nil {
			return false
		}
		return compiled.MatchString(k)
	}
	accessor := func(doc instanceCharmProfileData) string {
		return doc.UpgradeCharmProfileCharmURL
	}
	completed := func(doc instanceCharmProfileData) bool {
		return lxdprofile.UpgradeStatusTerminal(doc.UpgradeCharmProfileComplete)
	}
	return newModelFieldChangeWatcher(st, members, filter, accessor, completed), nil
}

// modelFieldChangeWatcher notifies about charm changes where a
// machine or container's field may need to be changed. At startup, the
// watcher gathers current values for a machine's field, no events are returned.
// Events are generated when there are changes to a machine or container's
// field.
type modelFieldChangeWatcher struct {
	commonWatcher
	// members is used to select the initial set of interesting entities.
	members bson.D
	// filter returns true, if the entity should be watched
	filter func(key interface{}) bool
	// accessor is used to extract the field from the instance charm profile
	// data doc in a generic way.
	accessor func(instanceCharmProfileData) string
	// completed is used to determine if the state watched for has
	// occurred
	completed func(instanceCharmProfileData) bool
	known     map[string]string
	out       chan []string
}

var _ Watcher = (*modelFieldChangeWatcher)(nil)

func newModelFieldChangeWatcher(
	backend modelBackend,
	members bson.D,
	filter func(key interface{}) bool,
	accessor func(instanceCharmProfileData) string,
	completed func(instanceCharmProfileData) bool,
) StringsWatcher {
	w := &modelFieldChangeWatcher{
		commonWatcher: newCommonWatcher(backend),
		members:       members,
		filter:        filter,
		accessor:      accessor,
		completed:     completed,
		known:         make(map[string]string),
		out:           make(chan []string),
	}
	w.tomb.Go(func() error {
		defer close(w.out)
		return w.loop()
	})
	return w
}

func (w *modelFieldChangeWatcher) initial() (set.Strings, error) {
	collection, closer := w.db.GetCollection(instanceCharmProfileDataC)
	defer closer()

	var doc instanceCharmProfileData
	machineIds := make(set.Strings)
	iter := collection.Find(w.members).Iter()
	for iter.Next(&doc) {
		// If no members criteria is specified, use the filter
		// to reject any unsuitable initial elements.
		if w.members == nil && w.filter != nil && !w.filter(doc.MachineId) {
			continue
		}

		if w.completed(doc) {
			logger.Tracef("field change NOT watching machine %s", doc.MachineId)
			continue
		}

		docField := w.accessor(doc)
		w.known[doc.MachineId] = docField
		machineIds.Add(doc.MachineId)
	}
	if machineIds.Size() > 0 {
		logger.Debugf("started field change watching of machines %s", machineIds.Values())
	}
	return machineIds, iter.Close()
}

func (w *modelFieldChangeWatcher) merge(machineIds set.Strings, change watcher.Change) error {
	machineId := w.backend.localID(change.Id.(string))
	if change.Revno == -1 {
		if _, ok := w.known[machineId]; ok {
			logger.Tracef("stopped field change watching for machine %q", machineId)
		}
		delete(w.known, machineId)
		machineIds.Remove(machineId)
		return nil
	}

	collection, closer := w.db.GetCollection(instanceCharmProfileDataC)
	defer closer()

	var doc instanceCharmProfileData
	if err := collection.FindId(change.Id).One(&doc); err != nil {
		return err
	}

	// get the document field from the accessor
	docField := w.accessor(doc)

	// check the field before adding to the machineId
	field, isKnown := w.known[machineId]
	w.known[machineId] = docField
	if !w.completed(doc) && (!isKnown || docField != field) {
		logger.Debugf("added field change watching for machine %q", machineId)
		machineIds.Add(machineId)
	}
	return nil
}

func (w *modelFieldChangeWatcher) loop() error {
	ch := make(chan watcher.Change)
	w.watcher.WatchCollectionWithFilter(instanceCharmProfileDataC, ch, w.filter)
	defer w.watcher.UnwatchCollection(instanceCharmProfileDataC, ch)

	machineIds, err := w.initial()
	if err != nil {
		return err
	}

	out := w.out
	for {
		select {
		case <-w.watcher.Dead():
			return stateWatcherDeadError(w.watcher.Err())
		case <-w.tomb.Dying():
			return tomb.ErrDying
		case change := <-ch:
			if err = w.merge(machineIds, change); err != nil {
				return err
			}
			if !machineIds.IsEmpty() {
				out = w.out
			}
		case out <- machineIds.Values():
			out = nil
			machineIds = set.NewStrings()
		}
	}
}

func (w *modelFieldChangeWatcher) Changes() <-chan []string {
	return w.out
}

// scopeInfo holds a RelationScopeWatcher's last-delivered state, and any
// known but undelivered changes thereto.
type scopeInfo struct {
	base map[string]bool
	diff map[string]bool
}

func (info *scopeInfo) add(name string) {
	if info.base[name] {
		delete(info.diff, name)
	} else {
		info.diff[name] = true
	}
}

func (info *scopeInfo) remove(name string) {
	if info.base[name] {
		info.diff[name] = false
	} else {
		delete(info.diff, name)
	}
}

func (info *scopeInfo) commit() {
	for name, change := range info.diff {
		if change {
			info.base[name] = true
		} else {
			delete(info.base, name)
		}
	}
	info.diff = map[string]bool{}
}

func (info *scopeInfo) hasChanges() bool {
	return len(info.diff) > 0
}

func (info *scopeInfo) changes() *RelationScopeChange {
	ch := &RelationScopeChange{}
	for name, change := range info.diff {
		if change {
			ch.Entered = append(ch.Entered, name)
		} else {
			ch.Left = append(ch.Left, name)
		}
	}
	return ch
}

var _ Watcher = (*RelationScopeWatcher)(nil)

// RelationScopeChange contains information about units that have
// entered or left a particular scope.
type RelationScopeChange struct {
	Entered []string
	Left    []string
}

// RelationScopeWatcher observes changes to the set of units
// in a particular relation scope.
type RelationScopeWatcher struct {
	commonWatcher
	prefix string
	ignore string
	out    chan *RelationScopeChange
}

func newRelationScopeWatcher(backend modelBackend, scope, ignore string) *RelationScopeWatcher {
	w := &RelationScopeWatcher{
		commonWatcher: newCommonWatcher(backend),
		prefix:        scope + "#",
		ignore:        ignore,
		out:           make(chan *RelationScopeChange),
	}
	w.tomb.Go(func() error {
		defer close(w.out)
		return w.loop()
	})
	return w
}

// Changes returns a channel that will receive changes when units enter and
// leave a relation scope. The Entered field in the first event on the channel
// holds the initial state.
func (w *RelationScopeWatcher) Changes() <-chan *RelationScopeChange {
	return w.out
}

// initialInfo returns an uncommitted scopeInfo with the current set of units.
func (w *RelationScopeWatcher) initialInfo() (info *scopeInfo, err error) {
	relationScopes, closer := w.db.GetCollection(relationScopesC)
	defer closer()

	docs := []relationScopeDoc{}
	sel := bson.D{
		{"key", bson.D{{"$regex", "^" + w.prefix}}},
		{"departing", bson.D{{"$ne", true}}},
	}
	if err = relationScopes.Find(sel).All(&docs); err != nil {
		return nil, err
	}
	info = &scopeInfo{
		base: map[string]bool{},
		diff: map[string]bool{},
	}
	for _, doc := range docs {
		if name := doc.unitName(); name != w.ignore {
			info.add(name)
		}
	}
	return info, nil
}

// mergeChanges updates info with the contents of the changes in ids. False
// values are always treated as removed; true values cause the associated
// document to be read, and whether it's treated as added or removed depends
// on the value of the document's Departing field.
func (w *RelationScopeWatcher) mergeChanges(info *scopeInfo, ids map[interface{}]bool) error {
	relationScopes, closer := w.db.GetCollection(relationScopesC)
	defer closer()

	var existIds []string
	for id, exists := range ids {
		switch id := id.(type) {
		case string:
			if exists {
				existIds = append(existIds, id)
			} else {
				key, err := w.backend.strictLocalID(id)
				if err != nil {
					return errors.Trace(err)
				}
				info.remove(unitNameFromScopeKey(key))
			}
		default:
			logger.Warningf("ignoring bad relation scope id: %#v", id)
		}
	}
	var docs []relationScopeDoc
	sel := bson.D{{"_id", bson.D{{"$in", existIds}}}}
	if err := relationScopes.Find(sel).All(&docs); err != nil {
		return err
	}
	for _, doc := range docs {
		name := doc.unitName()
		if doc.Departing {
			info.remove(name)
		} else if name != w.ignore {
			info.add(name)
		}
	}
	return nil
}

func (w *RelationScopeWatcher) loop() error {
	in := make(chan watcher.Change)
	fullPrefix := w.backend.docID(w.prefix)
	filter := func(id interface{}) bool {
		return strings.HasPrefix(id.(string), fullPrefix)
	}
	w.watcher.WatchCollectionWithFilter(relationScopesC, in, filter)
	defer w.watcher.UnwatchCollection(relationScopesC, in)
	info, err := w.initialInfo()
	if err != nil {
		return err
	}
	sent := false
	out := w.out
	for {
		select {
		case <-w.watcher.Dead():
			return stateWatcherDeadError(w.watcher.Err())
		case <-w.tomb.Dying():
			return tomb.ErrDying
		case ch := <-in:
			latest, ok := collect(ch, in, w.tomb.Dying())
			if !ok {
				return tomb.ErrDying
			}
			if err := w.mergeChanges(info, latest); err != nil {
				return err
			}
			if info.hasChanges() {
				out = w.out
			} else if sent {
				out = nil
			}
		case out <- info.changes():
			info.commit()
			sent = true
			out = nil
		}
	}
}

// relationUnitsWatcher sends notifications of units entering and leaving the
// scope of a RelationUnit, and changes to the settings of those units known
// to have entered.
type relationUnitsWatcher struct {
	commonWatcher
	sw       *RelationScopeWatcher
	watching set.Strings
	updates  chan watcher.Change
	out      chan params.RelationUnitsChange
}

// Watch returns a watcher that notifies of changes to conterpart units in
// the relation.
func (ru *RelationUnit) Watch() RelationUnitsWatcher {
	return newRelationUnitsWatcher(ru.st, ru.WatchScope())
}

// WatchUnits returns a watcher that notifies of changes to the units of the
// specified application endpoint in the relation. This method will return an error
// if the endpoint is not globally scoped.
func (r *Relation) WatchUnits(appName string) (RelationUnitsWatcher, error) {
	return r.watchUnits(appName, false)
}

func (r *Relation) watchUnits(applicationName string, counterpart bool) (RelationUnitsWatcher, error) {
	ep, err := r.Endpoint(applicationName)
	if err != nil {
		return nil, err
	}
	if ep.Scope != charm.ScopeGlobal {
		return nil, errors.Errorf("%q endpoint is not globally scoped", ep.Name)
	}
	role := ep.Role
	if counterpart {
		role = counterpartRole(role)
	}
	rsw := watchRelationScope(r.st, r.globalScope(), role, "")
	return newRelationUnitsWatcher(r.st, rsw), nil
}

func newRelationUnitsWatcher(backend modelBackend, sw *RelationScopeWatcher) RelationUnitsWatcher {
	w := &relationUnitsWatcher{
		commonWatcher: newCommonWatcher(backend),
		sw:            sw,
		watching:      make(set.Strings),
		updates:       make(chan watcher.Change),
		out:           make(chan params.RelationUnitsChange),
	}
	w.tomb.Go(func() error {
		defer w.finish()
		return w.loop()
	})
	return w
}

// Changes returns a channel that will receive the changes to
// counterpart units in a relation. The first event on the
// channel holds the initial state of the relation in its
// Changed field.
func (w *relationUnitsWatcher) Changes() <-chan params.RelationUnitsChange {
	return w.out
}

func emptyRelationUnitsChanges(changes *params.RelationUnitsChange) bool {
	return len(changes.Changed)+len(changes.Departed) == 0
}

func setRelationUnitChangeVersion(changes *params.RelationUnitsChange, key string, version int64) {
	name := unitNameFromScopeKey(key)
	settings := params.UnitSettings{Version: version}
	if changes.Changed == nil {
		changes.Changed = map[string]params.UnitSettings{}
	}
	changes.Changed[name] = settings
}

// mergeSettings reads the relation settings node for the unit with the
// supplied key, and sets a value in the Changed field keyed on the unit's
// name. It returns the mgo/txn revision number of the settings node.
func (w *relationUnitsWatcher) mergeSettings(changes *params.RelationUnitsChange, key string) (int64, error) {
	var doc struct {
		TxnRevno int64 `bson:"txn-revno"`
		Version  int64 `bson:"version"`
	}
	if err := readSettingsDocInto(w.backend.db(), settingsC, key, &doc); err != nil {
		return -1, err
	}
	setRelationUnitChangeVersion(changes, key, doc.Version)
	return doc.TxnRevno, nil
}

// mergeScope starts and stops settings watches on the units entering and
// leaving the scope in the supplied RelationScopeChange event, and applies
// the expressed changes to the supplied RelationUnitsChange event.
func (w *relationUnitsWatcher) mergeScope(changes *params.RelationUnitsChange, c *RelationScopeChange) error {
	for _, name := range c.Entered {
		key := w.sw.prefix + name
		docID := w.backend.docID(key)
		revno, err := w.mergeSettings(changes, key)
		if err != nil {
			return errors.Annotatef(err, "while merging settings for %q entering relation scope", name)
		}
		changes.Departed = remove(changes.Departed, name)
		w.watcher.Watch(settingsC, docID, revno, w.updates)
		w.watching.Add(docID)
	}
	for _, name := range c.Left {
		key := w.sw.prefix + name
		docID := w.backend.docID(key)
		changes.Departed = append(changes.Departed, name)
		if changes.Changed != nil {
			delete(changes.Changed, name)
		}
		w.watcher.Unwatch(settingsC, docID, w.updates)
		w.watching.Remove(docID)
	}
	return nil
}

// remove removes s from strs and returns the modified slice.
func remove(strs []string, s string) []string {
	for i, v := range strs {
		if s == v {
			strs[i] = strs[len(strs)-1]
			return strs[:len(strs)-1]
		}
	}
	return strs
}

func (w *relationUnitsWatcher) finish() {
	watcher.Stop(w.sw, &w.tomb)
	for _, watchedValue := range w.watching.Values() {
		w.watcher.Unwatch(settingsC, watchedValue, w.updates)
	}
	close(w.updates)
	close(w.out)
	// w.tomb.Done()
}

func (w *relationUnitsWatcher) loop() (err error) {
	var (
		sentInitial bool
		changes     params.RelationUnitsChange
		out         chan<- params.RelationUnitsChange
	)
	for {
		select {
		case <-w.watcher.Dead():
			return stateWatcherDeadError(w.watcher.Err())
		case <-w.tomb.Dying():
			return tomb.ErrDying
		case c, ok := <-w.sw.Changes():
			if !ok {
				return watcher.EnsureErr(w.sw)
			}
			if err = w.mergeScope(&changes, c); err != nil {
				return err
			}
			if !sentInitial || !emptyRelationUnitsChanges(&changes) {
				out = w.out
			} else {
				out = nil
			}
		case c := <-w.updates:
			id, ok := c.Id.(string)
			if !ok {
				logger.Warningf("ignoring bad relation scope id: %#v", c.Id)
			}
			if _, err := w.mergeSettings(&changes, id); err != nil {
				return errors.Annotatef(err, "relation scope id %q", id)
			}
			out = w.out
		case out <- changes:
			sentInitial = true
			changes = params.RelationUnitsChange{}
			out = nil
		}
	}
}

// WatchLifeSuspendedStatus returns a watcher that notifies of changes to the life
// or suspended status of the relation.
func (r *Relation) WatchLifeSuspendedStatus() StringsWatcher {
	filter := func(id interface{}) bool {
		k, err := r.st.strictLocalID(id.(string))
		if err != nil {
			return false
		}
		return k == r.Tag().Id()
	}
	members := bson.D{{"id", r.Id()}}
	return newRelationLifeSuspendedWatcher(r.st, members, filter, nil)
}

type relationLifeSuspended struct {
	life      Life
	suspended bool
}

// relationLifeSuspendedWatcher sends notifications of changes to the life or
// suspended status of specific relations.
type relationLifeSuspendedWatcher struct {
	commonWatcher
	out           chan []string
	lifeSuspended map[string]relationLifeSuspended

	members   bson.D
	filter    func(interface{}) bool
	transform func(id string) string
}

// newRelationLifeSuspendedWatcher creates a watcher that sends changes when the
// life or suspended status of specific relations change.
func newRelationLifeSuspendedWatcher(
	backend modelBackend,
	members bson.D,
	filter func(key interface{}) bool,
	transform func(id string) string,
) *relationLifeSuspendedWatcher {
	w := &relationLifeSuspendedWatcher{
		commonWatcher: newCommonWatcher(backend),
		out:           make(chan []string),
		members:       members,
		filter:        filter,
		transform:     transform,
		lifeSuspended: make(map[string]relationLifeSuspended),
	}
	w.tomb.Go(func() error {
		defer close(w.out)
		return w.loop()
	})
	return w
}

func (w *relationLifeSuspendedWatcher) Changes() <-chan []string {
	return w.out
}

type relationLifeSuspendedDoc struct {
	DocId     string `bson:"_id"`
	Life      Life   `bson:"life"`
	Suspended bool   `bson:"suspended"`
}

var relationLifeSuspendedFields = bson.D{{"_id", 1}, {"life", 1}, {"suspended", 1}}

func (w *relationLifeSuspendedWatcher) initial() (set.Strings, error) {
	coll, closer := w.db.GetCollection(relationsC)
	defer closer()

	ids := make(set.Strings)
	var doc relationLifeSuspendedDoc
	iter := coll.Find(w.members).Select(relationLifeSuspendedFields).Iter()
	for iter.Next(&doc) {
		// If no members criteria is specified, use the filter
		// to reject any unsuitable initial elements.
		if w.members == nil && w.filter != nil && !w.filter(doc.DocId) {
			continue
		}
		id := w.backend.localID(doc.DocId)
		ids.Add(id)
		if doc.Life != Dead {
			w.lifeSuspended[id] = relationLifeSuspended{life: doc.Life, suspended: doc.Suspended}
		}
	}
	return ids, iter.Close()
}

func (w *relationLifeSuspendedWatcher) merge(ids set.Strings, updates map[interface{}]bool) error {
	coll, closer := w.db.GetCollection(relationsC)
	defer closer()

	// Separate ids into those thought to exist and those known to be removed.
	var changed []string
	latest := make(map[string]relationLifeSuspended)
	for docID, exists := range updates {
		switch docID := docID.(type) {
		case string:
			if exists {
				changed = append(changed, docID)
			} else {
				latest[w.backend.localID(docID)] = relationLifeSuspended{life: Dead}
			}
		default:
			return errors.Errorf("id is not of type string, got %T", docID)
		}
	}

	// Collect life states from ids thought to exist. Any that don't actually
	// exist are ignored (we'll hear about them in the next set of updates --
	// all that's actually happened in that situation is that the watcher
	// events have lagged a little behind reality).
	iter := coll.Find(bson.D{{"_id", bson.D{{"$in", changed}}}}).Select(relationLifeSuspendedFields).Iter()
	var doc relationLifeSuspendedDoc
	for iter.Next(&doc) {
		latest[w.backend.localID(doc.DocId)] = relationLifeSuspended{life: doc.Life, suspended: doc.Suspended}
	}
	if err := iter.Close(); err != nil {
		return err
	}

	// Add to ids any whose life state is known to have changed.
	for id, newLifeSuspended := range latest {
		gone := newLifeSuspended.life == Dead
		oldLifeSuspended, known := w.lifeSuspended[id]
		switch {
		case known && gone:
			delete(w.lifeSuspended, id)
		case !known && !gone:
			w.lifeSuspended[id] = newLifeSuspended
		case known &&
			(newLifeSuspended.life != oldLifeSuspended.life || newLifeSuspended.suspended != oldLifeSuspended.suspended):
			w.lifeSuspended[id] = newLifeSuspended
		default:
			continue
		}
		ids.Add(id)
	}
	return nil
}

func (w *relationLifeSuspendedWatcher) loop() error {
	in := make(chan watcher.Change)
	w.watcher.WatchCollectionWithFilter(relationsC, in, w.filter)
	defer w.watcher.UnwatchCollection(relationsC, in)
	ids, err := w.initial()
	if err != nil {
		return err
	}
	out := w.out
	for {
		values := ids.Values()
		if w.transform != nil {
			for i, v := range values {
				values[i] = w.transform(v)
			}
		}
		select {
		case <-w.tomb.Dying():
			return tomb.ErrDying
		case <-w.watcher.Dead():
			return stateWatcherDeadError(w.watcher.Err())
		case ch := <-in:
			updates, ok := collect(ch, in, w.tomb.Dying())
			if !ok {
				return tomb.ErrDying
			}
			if err := w.merge(ids, updates); err != nil {
				return err
			}
			if !ids.IsEmpty() {
				out = w.out
			}
		case out <- values:
			ids = make(set.Strings)
			out = nil
		}
	}
}

// unitsWatcher notifies of changes to a set of units. Notifications will be
// sent when units enter or leave the set, and when units in the set change
// their lifecycle status. The initial event contains all units in the set,
// regardless of lifecycle status; once a unit observed to be Dead or removed
// has been reported, it will not be reported again.
type unitsWatcher struct {
	commonWatcher
	tag      string
	getUnits func() ([]string, error)
	life     map[string]Life
	in       chan watcher.Change
	out      chan []string
}

var _ Watcher = (*unitsWatcher)(nil)

// WatchSubordinateUnits returns a StringsWatcher tracking the unit's subordinate units.
func (u *Unit) WatchSubordinateUnits() StringsWatcher {
	u = &Unit{st: u.st, doc: u.doc}
	coll := unitsC
	getUnits := func() ([]string, error) {
		if err := u.Refresh(); err != nil {
			return nil, err
		}
		return u.doc.Subordinates, nil
	}
	return newUnitsWatcher(u.st, u.Tag(), getUnits, coll, u.doc.DocID)
}

// WatchPrincipalUnits returns a StringsWatcher tracking the machine's principal
// units.
func (m *Machine) WatchPrincipalUnits() StringsWatcher {
	m = &Machine{st: m.st, doc: m.doc}
	coll := machinesC
	getUnits := func() ([]string, error) {
		if err := m.Refresh(); err != nil {
			return nil, err
		}
		return m.doc.Principals, nil
	}
	return newUnitsWatcher(m.st, m.Tag(), getUnits, coll, m.doc.DocID)
}

func newUnitsWatcher(backend modelBackend, tag names.Tag, getUnits func() ([]string, error), coll, id string) StringsWatcher {
	w := &unitsWatcher{
		commonWatcher: newCommonWatcher(backend),
		tag:           tag.String(),
		getUnits:      getUnits,
		life:          map[string]Life{},
		in:            make(chan watcher.Change),
		out:           make(chan []string),
	}
	w.tomb.Go(func() error {
		defer close(w.out)
		return w.loop(coll, id)
	})
	return w
}

// Tag returns the tag of the entity whose units are being watched.
func (w *unitsWatcher) Tag() string {
	return w.tag
}

// Changes returns the UnitsWatcher's output channel.
func (w *unitsWatcher) Changes() <-chan []string {
	return w.out
}

// lifeWatchDoc holds the fields used in starting and maintaining a watch
// on a entity's lifecycle.
type lifeWatchDoc struct {
	Id       string `bson:"_id"`
	Life     Life
	TxnRevno int64 `bson:"txn-revno"`
}

// lifeWatchFields specifies the fields of a lifeWatchDoc.
var lifeWatchFields = bson.D{{"_id", 1}, {"life", 1}, {"txn-revno", 1}}

// initial returns every member of the tracked set.
func (w *unitsWatcher) initial() ([]string, error) {
	initialNames, err := w.getUnits()
	if err != nil {
		return nil, err
	}
	newUnits, closer := w.db.GetCollection(unitsC)
	defer closer()
	query := bson.D{{"name", bson.D{{"$in", initialNames}}}}
	docs := []lifeWatchDoc{}
	if err := newUnits.Find(query).Select(lifeWatchFields).All(&docs); err != nil {
		return nil, err
	}
	changes := []string{}
	for _, doc := range docs {
		unitName, err := w.backend.strictLocalID(doc.Id)
		if err != nil {
			return nil, errors.Trace(err)
		}
		changes = append(changes, unitName)
		if doc.Life != Dead {
			w.life[unitName] = doc.Life
			w.watcher.Watch(unitsC, doc.Id, doc.TxnRevno, w.in)
		}
	}
	return changes, nil
}

// update adds to and returns changes, such that it contains the names of any
// non-Dead units to have entered or left the tracked set.
func (w *unitsWatcher) update(changes []string) ([]string, error) {
	latest, err := w.getUnits()
	if err != nil {
		return nil, err
	}
	for _, name := range latest {
		if _, known := w.life[name]; !known {
			changes, err = w.merge(changes, name)
			if err != nil {
				return nil, err
			}
		}
	}
	for name := range w.life {
		if hasString(latest, name) {
			continue
		}
		if !hasString(changes, name) {
			changes = append(changes, name)
		}
		delete(w.life, name)
		w.watcher.Unwatch(unitsC, w.backend.docID(name), w.in)
	}
	return changes, nil
}

// merge adds to and returns changes, such that it contains the supplied unit
// name if that unit is unknown and non-Dead, or has changed lifecycle status.
func (w *unitsWatcher) merge(changes []string, name string) ([]string, error) {
	units, closer := w.db.GetCollection(unitsC)
	defer closer()

	unitDocID := w.backend.docID(name)
	doc := lifeWatchDoc{}
	err := units.FindId(unitDocID).Select(lifeWatchFields).One(&doc)
	gone := false
	if err == mgo.ErrNotFound {
		gone = true
	} else if err != nil {
		return nil, err
	} else if doc.Life == Dead {
		gone = true
	}
	life, known := w.life[name]
	switch {
	case known && gone:
		delete(w.life, name)
		w.watcher.Unwatch(unitsC, unitDocID, w.in)
	case !known && !gone:
		w.watcher.Watch(unitsC, unitDocID, doc.TxnRevno, w.in)
		w.life[name] = doc.Life
	case known && life != doc.Life:
		w.life[name] = doc.Life
	default:
		return changes, nil
	}
	if !hasString(changes, name) {
		changes = append(changes, name)
	}
	return changes, nil
}

func (w *unitsWatcher) loop(coll, id string) error {
	collection, closer := w.db.GetCollection(coll)
	revno, err := getTxnRevno(collection, id)
	closer()
	if err != nil {
		return err
	}

	w.watcher.Watch(coll, id, revno, w.in)
	defer func() {
		w.watcher.Unwatch(coll, id, w.in)
		for name := range w.life {
			w.watcher.Unwatch(unitsC, w.backend.docID(name), w.in)
		}
	}()
	changes, err := w.initial()
	if err != nil {
		return err
	}
	rootLocalID := w.backend.localID(id)
	out := w.out
	for {
		select {
		case <-w.watcher.Dead():
			return stateWatcherDeadError(w.watcher.Err())
		case <-w.tomb.Dying():
			return tomb.ErrDying
		case c := <-w.in:
			localID := w.backend.localID(c.Id.(string))
			if localID == rootLocalID {
				changes, err = w.update(changes)
			} else {
				changes, err = w.merge(changes, localID)
			}
			if err != nil {
				return err
			}
			if len(changes) > 0 {
				out = w.out
			}
		case out <- changes:
			out = nil
			changes = nil
		}
	}
}

// WatchHardwareCharacteristics returns a watcher for observing changes to a machine's hardware characteristics.
func (m *Machine) WatchHardwareCharacteristics() NotifyWatcher {
	return newEntityWatcher(m.st, instanceDataC, m.doc.DocID)
}

// WatchControllerInfo returns a NotifyWatcher for the controllers collection
func (st *State) WatchControllerInfo() NotifyWatcher {
	return newEntityWatcher(st, controllersC, modelGlobalKey)
}

// WatchControllerConfig returns a NotifyWatcher for controller settings.
func (st *State) WatchControllerConfig() NotifyWatcher {
	return newEntityWatcher(st, controllersC, controllerSettingsGlobalKey)
}

// Watch returns a watcher for observing changes to a machine.
func (m *Machine) Watch() NotifyWatcher {
	return newEntityWatcher(m.st, machinesC, m.doc.DocID)
}

// Watch returns a watcher for observing changes to an application.
func (a *Application) Watch() NotifyWatcher {
	return newEntityWatcher(a.st, applicationsC, a.doc.DocID)
}

// WatchLeaderSettings returns a watcher for observing changed to an application's
// leader settings.
func (a *Application) WatchLeaderSettings() NotifyWatcher {
	docId := a.st.docID(leadershipSettingsKey(a.Name()))
	return newEntityWatcher(a.st, settingsC, docId)
}

// Watch returns a watcher for observing changes to a unit.
func (u *Unit) Watch() NotifyWatcher {
	return newEntityWatcher(u.st, unitsC, u.doc.DocID)
}

// Watch returns a watcher for observing changes to a model.
func (m *Model) Watch() NotifyWatcher {
	return newEntityWatcher(m.st, modelsC, m.doc.UUID)
}

// WatchInstanceData returns a watcher for observing changes to a model.
func (m *Machine) WatchInstanceData() NotifyWatcher {
	return newEntityWatcher(m.st, instanceDataC, m.doc.Id)
}

// WatchUpgradeInfo returns a watcher for observing changes to upgrade
// synchronisation state.
func (st *State) WatchUpgradeInfo() NotifyWatcher {
	return newEntityWatcher(st, upgradeInfoC, currentUpgradeId)
}

// WatchRestoreInfoChanges returns a NotifyWatcher that will inform
// when the restore status changes.
func (st *State) WatchRestoreInfoChanges() NotifyWatcher {
	return newEntityWatcher(st, restoreInfoC, currentRestoreId)
}

// WatchForModelConfigChanges returns a NotifyWatcher waiting for the Model
// Config to change.
func (model *Model) WatchForModelConfigChanges() NotifyWatcher {
	return newEntityWatcher(model.st, settingsC, model.st.docID(modelGlobalKey))
}

// WatchModelEntityReferences returns a NotifyWatcher waiting for the Model
// Entity references to change for specified model.
func (st *State) WatchModelEntityReferences(mUUID string) NotifyWatcher {
	return newEntityWatcher(st, modelEntityRefsC, mUUID)
}

// WatchForUnitAssignment watches for new applications that request units to be
// assigned to machines.
func (st *State) WatchForUnitAssignment() StringsWatcher {
	return newCollectionWatcher(st, colWCfg{col: assignUnitC})
}

// WatchAPIHostPortsForClients returns a NotifyWatcher that notifies
// when the set of API addresses changes.
func (st *State) WatchAPIHostPortsForClients() NotifyWatcher {
	return newEntityWatcher(st, controllersC, apiHostPortsKey)
}

// WatchAPIHostPortsForAgents returns a NotifyWatcher that notifies
// when the set of API addresses usable by agents changes.
func (st *State) WatchAPIHostPortsForAgents() NotifyWatcher {
	return newEntityWatcher(st, controllersC, apiHostPortsForAgentsKey)
}

// WatchStorageAttachment returns a watcher for observing changes
// to a storage attachment.
func (sb *storageBackend) WatchStorageAttachment(s names.StorageTag, u names.UnitTag) NotifyWatcher {
	id := storageAttachmentId(u.Id(), s.Id())
	return newEntityWatcher(sb.mb, storageAttachmentsC, sb.mb.docID(id))
}

// WatchVolumeAttachment returns a watcher for observing changes
// to a volume attachment.
func (sb *storageBackend) WatchVolumeAttachment(host names.Tag, v names.VolumeTag) NotifyWatcher {
	id := volumeAttachmentId(host.Id(), v.Id())
	return newEntityWatcher(sb.mb, volumeAttachmentsC, sb.mb.docID(id))
}

// WatchFilesystemAttachment returns a watcher for observing changes
// to a filesystem attachment.
func (sb *storageBackend) WatchFilesystemAttachment(host names.Tag, f names.FilesystemTag) NotifyWatcher {
	id := filesystemAttachmentId(host.Id(), f.Id())
	return newEntityWatcher(sb.mb, filesystemAttachmentsC, sb.mb.docID(id))
}

// WatchCharmConfig returns a watcher for observing changes to the
// application's charm configuration settings. The returned watcher will be
// valid only while the application's charm URL is not changed.
func (a *Application) WatchCharmConfig() (NotifyWatcher, error) {
	configKey := a.charmConfigKey()
	return newEntityWatcher(a.st, settingsC, a.st.docID(configKey)), nil
}

// WatchConfigSettings returns a watcher for observing changes to the
// unit's application configuration settings. The unit must have a charm URL
// set before this method is called, and the returned watcher will be
// valid only while the unit's charm URL is not changed.
// TODO(fwereade): this could be much smarter; if it were, uniter.Filter
// could be somewhat simpler.
func (u *Unit) WatchConfigSettings() (NotifyWatcher, error) {
	if u.doc.CharmURL == nil {
		return nil, fmt.Errorf("unit charm not set")
	}
	charmConfigKey := applicationCharmConfigKey(u.doc.Application, u.doc.CharmURL)
	return newEntityWatcher(u.st, settingsC, u.st.docID(charmConfigKey)), nil
}

// WatchApplicationConfigSettings is the same as WatchConfigSettings but
// notifies on changes to application configuration not charm configuration.
func (u *Unit) WatchApplicationConfigSettings() (NotifyWatcher, error) {
	applicationConfigKey := applicationConfigKey(u.ApplicationName())
	return newEntityWatcher(u.st, settingsC, u.st.docID(applicationConfigKey)), nil
}

// WatchConfigSettingsHash returns a watcher that yields a hash of the
// unit's charm config settings whenever they are changed. The
// returned watcher will be valid only while the application's charm
// URL is not changed.
func (u *Unit) WatchConfigSettingsHash() (StringsWatcher, error) {
	if u.doc.CharmURL == nil {
		return nil, fmt.Errorf("unit charm not set")
	}
	charmConfigKey := applicationCharmConfigKey(u.doc.Application, u.doc.CharmURL)
	return newSettingsHashWatcher(u.st, charmConfigKey), nil
}

// WatchApplicationConfigSettingsHash is the same as
// WatchConfigSettingsHash but watches the application's config rather
// than charm configuration. Yields a hash of the application config
// with each change.
func (u *Unit) WatchApplicationConfigSettingsHash() (StringsWatcher, error) {
	applicationConfigKey := applicationConfigKey(u.ApplicationName())
	return newSettingsHashWatcher(u.st, applicationConfigKey), nil
}

// WatchMeterStatus returns a watcher observing changes that affect the meter status
// of a unit.
func (u *Unit) WatchMeterStatus() NotifyWatcher {
	return newDocWatcher(u.st, []docKey{
		{
			meterStatusC,
			u.st.docID(u.globalMeterStatusKey()),
		}, {
			metricsManagerC,
			metricsManagerKey,
		},
	})
}

// WatchLXDProfileUpgradeNotifications returns a watcher that observes the status
// of a lxd profile upgrade by monitoring changes on the unit machine's lxd profile
// upgrade completed field that is specific to an application name.
<<<<<<< HEAD
func (m *Machine) WatchLXDProfileUpgradeNotifications(applicationName string) (NotifyWatcher, error) {
	machineIds := set.NewStrings()
	machineIds.Add(m.doc.DocID)
	return newInstanceCharmProfileDataWatcher(m.st, applicationName, machineIds), nil
=======
func (m *Machine) WatchLXDProfileUpgradeNotifications(applicationName string) (StringsWatcher, error) {
	filter := func(id interface{}) bool {
		machineId, err := m.st.strictLocalID(id.(string))
		if err != nil {
			return false
		}
		return machineId == m.doc.Id
	}
	return newInstanceCharmProfileDataWatcher(m.st, applicationName, m.doc.DocID, filter), nil
>>>>>>> f8274897
}

// WatchLXDProfileUpgradeNotifications returns a watcher that observes the status
// of a lxd profile upgrade by monitoring changes on the unit machine's lxd profile
// upgrade completed field.
<<<<<<< HEAD
func (u *Unit) WatchLXDProfileUpgradeNotifications(applicationName string) (NotifyWatcher, error) {
	machineIds := set.NewStrings()
=======
func (u *Unit) WatchLXDProfileUpgradeNotifications(applicationName string) (StringsWatcher, error) {
>>>>>>> f8274897
	m, err := u.machine()
	if err != nil {
		return nil, errors.Trace(err)
	}
<<<<<<< HEAD
	machineIds.Add(m.doc.DocID)
	return newInstanceCharmProfileDataWatcher(u.st, applicationName, machineIds), nil
=======
	return m.WatchLXDProfileUpgradeNotifications(applicationName)
>>>>>>> f8274897
}

// instanceCharmProfileDataWatcher notifies about any changes to the
// instanceCharmProfileData document. The watcher looks for changes to the
// upgrading of a charm lxd profile, that belongs to an application, which the
// provisioner updates the document field. At start up the watcher gathers the
// current values of the instance charm profile data, if the document doesn't
// exist, then the status is set to not known. The document are transient and
// not expected to there all the time, so the code deals with that with the
// usage of the not know status.
// Events are generated when there are changes to a instance charm profile
// data document.
type instanceCharmProfileDataWatcher struct {
	commonWatcher
	// members is used to select the initial set of interesting entities.
<<<<<<< HEAD
	members         set.Strings
	applicationName string
	known           map[string]string
	out             chan struct{}
=======
	memberId        string
	known           string
	applicationName string
	filter          func(interface{}) bool
	out             chan []string
>>>>>>> f8274897
}

var _ Watcher = (*instanceCharmProfileDataWatcher)(nil)

<<<<<<< HEAD
func newInstanceCharmProfileDataWatcher(backend modelBackend, applicationName string, members set.Strings) NotifyWatcher {
	w := &instanceCharmProfileDataWatcher{
		commonWatcher:   newCommonWatcher(backend),
		members:         members,
		applicationName: applicationName,
		known:           make(map[string]string),
		out:             make(chan struct{}),
=======
func newInstanceCharmProfileDataWatcher(backend modelBackend, applicationName, memberId string, filter func(interface{}) bool) StringsWatcher {
	w := &instanceCharmProfileDataWatcher{
		commonWatcher:   newCommonWatcher(backend),
		memberId:        memberId,
		applicationName: applicationName,
		filter:          filter,
		out:             make(chan []string),
>>>>>>> f8274897
	}
	w.tomb.Go(func() error {
		defer close(w.out)
		return w.loop()
	})
	return w
}

<<<<<<< HEAD
func (w *instanceCharmProfileDataWatcher) initial() (set.Strings, error) {
	machinesCol, machinesCloser := w.db.GetCollection(machinesC)
	defer machinesCloser()

	instanceDataCol, instanceDataCloser := w.db.GetCollection(instanceCharmProfileDataC)
	defer instanceDataCloser()

	var doc machineDoc
	machineIds := make(set.Strings)
	iter := machinesCol.Find(bson.D{{"_id", bson.D{{"$in", w.members.Values()}}}}).Iter()
	for iter.Next(&doc) {
		statusField := lxdprofile.NotKnownStatus

		var instanceData instanceCharmProfileData
		if err := instanceDataCol.Find(bson.D{
			{"_id", doc.DocID},
			{"upgradecharmprofileapplication", w.applicationName},
		}).One(&instanceData); err == nil {
			statusField = instanceData.UpgradeCharmProfileComplete
		}

		w.known[doc.DocID] = statusField
		machineIds.Add(doc.DocID)
=======
func (w *instanceCharmProfileDataWatcher) initial() error {
	instanceDataCol, instanceDataCloser := w.db.GetCollection(instanceCharmProfileDataC)
	defer instanceDataCloser()

	statusField := lxdprofile.NotKnownStatus

	var instanceData instanceCharmProfileData
	if err := instanceDataCol.Find(bson.D{
		{"_id", w.memberId},
		{"upgradecharmprofileapplication", w.applicationName},
	}).One(&instanceData); err == nil {
		statusField = instanceData.UpgradeCharmProfileComplete
>>>>>>> f8274897
	}
	w.known = statusField

	logger.Tracef("Started watching instanceCharmProfileData for machine %s and application %q: %q", w.memberId, w.applicationName, statusField)
	return nil
}

<<<<<<< HEAD
func (w *instanceCharmProfileDataWatcher) merge(machineIds set.Strings, change watcher.Change) error {
	machineId := change.Id.(string)
	if change.Revno == -1 {
		delete(w.known, machineId)
		machineIds.Remove(machineId)
		return nil
=======
func (w *instanceCharmProfileDataWatcher) merge(change watcher.Change) (bool, error) {
	machineId := change.Id.(string)
	if change.Revno == -1 {
		return false, nil
>>>>>>> f8274897
	}
	instanceDataCol, instanceCloser := w.db.GetCollection(instanceCharmProfileDataC)
	defer instanceCloser()

	var instanceData instanceCharmProfileData
	if err := instanceDataCol.Find(bson.D{
		{"_id", machineId},
		{"upgradecharmprofileapplication", w.applicationName},
	}).One(&instanceData); err != nil {
		if err != mgo.ErrNotFound {
<<<<<<< HEAD
			return err
		}
		delete(w.known, machineId)
		machineIds.Remove(machineId)
		return nil
=======
			logger.Debugf("instanceCharmProfileData NOT mgo err not found")
			return false, err
		}
		logger.Debugf("instanceCharmProfileData mgo err not found")
		return false, nil
>>>>>>> f8274897
	}

	// check the field before adding to the machineId
	currentField := instanceData.UpgradeCharmProfileComplete
<<<<<<< HEAD
	previousField, ok := w.known[machineId]
	if !ok || previousField != currentField {
		machineIds.Add(machineId)
	}
	return nil
}

func (w *instanceCharmProfileDataWatcher) loop() error {
	machineIds, err := w.initial()
=======
	if w.known != currentField {
		w.known = currentField

		logger.Tracef("Changes in watching instanceCharmProfileData for machine %s and application %q: %q", w.memberId, w.applicationName, currentField)
		return true, nil
	}
	return false, nil
}

func (w *instanceCharmProfileDataWatcher) loop() error {
	err := w.initial()
>>>>>>> f8274897
	if err != nil {
		return err
	}

	ch := make(chan watcher.Change)
	w.watcher.WatchCollectionWithFilter(instanceCharmProfileDataC, ch, w.filter)
	defer w.watcher.UnwatchCollection(instanceCharmProfileDataC, ch)

	out := w.out
	for {
		select {
		case <-w.watcher.Dead():
			return stateWatcherDeadError(w.watcher.Err())
		case <-w.tomb.Dying():
			return tomb.ErrDying
		case change := <-ch:
			isChanged, err := w.merge(change)
			if err != nil {
				return err
			}
			if isChanged {
				out = w.out
			}
<<<<<<< HEAD
		case out <- struct{}{}:
=======
		case out <- []string{w.known}:
>>>>>>> f8274897
			out = nil
		}
	}
}

<<<<<<< HEAD
func (w *instanceCharmProfileDataWatcher) Changes() <-chan struct{} {
=======
func (w *instanceCharmProfileDataWatcher) Changes() <-chan []string {
>>>>>>> f8274897
	return w.out
}

// WatchUpgradeSeriesNotifications returns a watcher that observes the status of
// a series upgrade by monitoring changes to its parent machine's upgrade series
// lock.
func (m *Machine) WatchUpgradeSeriesNotifications() (NotifyWatcher, error) {
	watch := newEntityWatcher(m.st, machineUpgradeSeriesLocksC, m.doc.DocID)
	if _, ok := <-watch.Changes(); ok {
		return watch, nil
	}

	return nil, watcher.EnsureErr(watch)
}

func newEntityWatcher(backend modelBackend, collName string, key interface{}) NotifyWatcher {
	return newDocWatcher(backend, []docKey{{collName, key}})
}

// docWatcher watches for changes in 1 or more mongo documents
// across collections.
type docWatcher struct {
	commonWatcher
	out chan struct{}
}

var _ Watcher = (*docWatcher)(nil)

// docKey identifies a single item in a single collection.
// It's used as a parameter to newDocWatcher to specify
// which documents should be watched.
type docKey struct {
	coll  string
	docId interface{}
}

// newDocWatcher returns a new docWatcher.
// docKeys identifies the documents that should be watched (their id and which collection they are in)
func newDocWatcher(backend modelBackend, docKeys []docKey) NotifyWatcher {
	w := &docWatcher{
		commonWatcher: newCommonWatcher(backend),
		out:           make(chan struct{}),
	}
	w.tomb.Go(func() error {
		defer close(w.out)
		return w.loop(docKeys)
	})
	return w
}

// Changes returns the event channel for the docWatcher.
func (w *docWatcher) Changes() <-chan struct{} {
	return w.out
}

// getTxnRevno returns the transaction revision number of the
// given document id in the given collection. It is useful to enable
// a watcher.Watcher to be primed with the correct revision
// id.
func getTxnRevno(coll mongo.Collection, id interface{}) (int64, error) {
	doc := struct {
		TxnRevno int64 `bson:"txn-revno"`
	}{}
	fields := bson.D{{"txn-revno", 1}}
	if err := coll.FindId(id).Select(fields).One(&doc); err == mgo.ErrNotFound {
		return -1, nil
	} else if err != nil {
		return 0, err
	}
	return doc.TxnRevno, nil
}

func (w *docWatcher) loop(docKeys []docKey) error {
	in := make(chan watcher.Change)
	for _, k := range docKeys {
		coll, closer := w.db.GetCollection(k.coll)
		txnRevno, err := getTxnRevno(coll, k.docId)
		closer()
		if err != nil {
			return err
		}
		w.watcher.Watch(coll.Name(), k.docId, txnRevno, in)
		defer w.watcher.Unwatch(coll.Name(), k.docId, in)
	}
	out := w.out
	for {
		select {
		case <-w.tomb.Dying():
			return tomb.ErrDying
		case <-w.watcher.Dead():
			return stateWatcherDeadError(w.watcher.Err())
		case ch := <-in:
			if _, ok := collect(ch, in, w.tomb.Dying()); !ok {
				return tomb.ErrDying
			}
			out = w.out
		case out <- struct{}{}:
			out = nil
		}
	}
}

// machineUnitsWatcher notifies about assignments and lifecycle changes
// for all units of a machine.
//
// The first event emitted contains the unit names of all units currently
// assigned to the machine, irrespective of their life state. From then on,
// a new event is emitted whenever a unit is assigned to or unassigned from
// the machine, or the lifecycle of a unit that is currently assigned to
// the machine changes.
//
// After a unit is found to be Dead, no further event will include it.
type machineUnitsWatcher struct {
	commonWatcher
	machine *Machine
	out     chan []string
	in      chan watcher.Change
	known   map[string]Life
}

var _ Watcher = (*machineUnitsWatcher)(nil)

// WatchUnits returns a new StringsWatcher watching m's units.
func (m *Machine) WatchUnits() StringsWatcher {
	return newMachineUnitsWatcher(m)
}

func newMachineUnitsWatcher(m *Machine) StringsWatcher {
	w := &machineUnitsWatcher{
		commonWatcher: newCommonWatcher(m.st),
		out:           make(chan []string),
		in:            make(chan watcher.Change),
		known:         make(map[string]Life),
		machine:       &Machine{st: m.st, doc: m.doc}, // Copy so it may be freely refreshed
	}
	w.tomb.Go(func() error {
		defer close(w.out)
		return w.loop()
	})
	return w
}

// Changes returns the event channel for w.
func (w *machineUnitsWatcher) Changes() <-chan []string {
	return w.out
}

func (w *machineUnitsWatcher) updateMachine(pending []string) (new []string, err error) {
	err = w.machine.Refresh()
	if err != nil {
		return nil, err
	}
	for _, unitName := range w.machine.doc.Principals {
		if _, ok := w.known[unitName]; !ok {
			pending, err = w.merge(pending, unitName)
			if err != nil {
				return nil, err
			}
		}
	}
	return pending, nil
}

func (w *machineUnitsWatcher) merge(pending []string, unitName string) (new []string, err error) {
	doc := unitDoc{}
	newUnits, closer := w.db.GetCollection(unitsC)
	defer closer()
	err = newUnits.FindId(unitName).One(&doc)
	if err != nil && err != mgo.ErrNotFound {
		return nil, err
	}
	life, known := w.known[unitName]
	if err == mgo.ErrNotFound || doc.Principal == "" && (doc.MachineId == "" || doc.MachineId != w.machine.doc.Id) {
		// Unit was removed or unassigned from w.machine.
		if known {
			delete(w.known, unitName)
			w.watcher.Unwatch(unitsC, w.backend.docID(unitName), w.in)
			if life != Dead && !hasString(pending, unitName) {
				pending = append(pending, unitName)
			}
			for _, subunitName := range doc.Subordinates {
				if sublife, subknown := w.known[subunitName]; subknown {
					delete(w.known, subunitName)
					w.watcher.Unwatch(unitsC, w.backend.docID(subunitName), w.in)
					if sublife != Dead && !hasString(pending, subunitName) {
						pending = append(pending, subunitName)
					}
				}
			}
		}
		return pending, nil
	}
	if !known {
		w.watcher.Watch(unitsC, doc.DocID, doc.TxnRevno, w.in)
		pending = append(pending, unitName)
	} else if life != doc.Life && !hasString(pending, unitName) {
		pending = append(pending, unitName)
	}
	w.known[unitName] = doc.Life
	for _, subunitName := range doc.Subordinates {
		if _, ok := w.known[subunitName]; !ok {
			pending, err = w.merge(pending, subunitName)
			if err != nil {
				return nil, err
			}
		}
	}
	return pending, nil
}

func (w *machineUnitsWatcher) loop() error {
	defer func() {
		for unit := range w.known {
			w.watcher.Unwatch(unitsC, w.backend.docID(unit), w.in)
		}
	}()

	machines, closer := w.db.GetCollection(machinesC)
	revno, err := getTxnRevno(machines, w.machine.doc.DocID)
	closer()
	if err != nil {
		return err
	}
	machineCh := make(chan watcher.Change)
	w.watcher.Watch(machinesC, w.machine.doc.DocID, revno, machineCh)
	defer w.watcher.Unwatch(machinesC, w.machine.doc.DocID, machineCh)
	changes, err := w.updateMachine([]string(nil))
	if err != nil {
		return err
	}
	out := w.out
	for {
		select {
		case <-w.watcher.Dead():
			return stateWatcherDeadError(w.watcher.Err())
		case <-w.tomb.Dying():
			return tomb.ErrDying
		case <-machineCh:
			changes, err = w.updateMachine(changes)
			if err != nil {
				return err
			}
			if len(changes) > 0 {
				out = w.out
			}
		case c := <-w.in:
			changes, err = w.merge(changes, w.backend.localID(c.Id.(string)))
			if err != nil {
				return err
			}
			if len(changes) > 0 {
				out = w.out
			}
		case out <- changes:
			out = nil
			changes = nil
		}
	}
}

// machineAddressesWatcher notifies about changes to a machine's addresses.
//
// The first event emitted contains the addresses currently assigned to the
// machine. From then on, a new event is emitted whenever the machine's
// addresses change.
type machineAddressesWatcher struct {
	commonWatcher
	machine *Machine
	out     chan struct{}
}

var _ Watcher = (*machineAddressesWatcher)(nil)

// WatchAddresses returns a new NotifyWatcher watching m's addresses.
func (m *Machine) WatchAddresses() NotifyWatcher {
	return newMachineAddressesWatcher(m)
}

func newMachineAddressesWatcher(m *Machine) NotifyWatcher {
	w := &machineAddressesWatcher{
		commonWatcher: newCommonWatcher(m.st),
		out:           make(chan struct{}),
		machine:       &Machine{st: m.st, doc: m.doc}, // Copy so it may be freely refreshed
	}
	w.tomb.Go(func() error {
		defer close(w.out)
		return w.loop()
	})
	return w
}

// Changes returns the event channel for w.
func (w *machineAddressesWatcher) Changes() <-chan struct{} {
	return w.out
}

func (w *machineAddressesWatcher) loop() error {
	machines, closer := w.db.GetCollection(machinesC)
	revno, err := getTxnRevno(machines, w.machine.doc.DocID)
	closer()
	if err != nil {
		return err
	}
	machineCh := make(chan watcher.Change)
	w.watcher.Watch(machinesC, w.machine.doc.DocID, revno, machineCh)
	defer w.watcher.Unwatch(machinesC, w.machine.doc.DocID, machineCh)
	addresses := w.machine.Addresses()
	out := w.out
	for {
		select {
		case <-w.watcher.Dead():
			return stateWatcherDeadError(w.watcher.Err())
		case <-w.tomb.Dying():
			return tomb.ErrDying
		case <-machineCh:
			if err := w.machine.Refresh(); err != nil {
				return err
			}
			newAddresses := w.machine.Addresses()
			if !addressesEqual(newAddresses, addresses) {
				addresses = newAddresses
				out = w.out
			}
		case out <- struct{}{}:
			out = nil
		}
	}
}

// WatchCleanups starts and returns a CleanupWatcher.
func (st *State) WatchCleanups() NotifyWatcher {
	return newNotifyCollWatcher(st, cleanupsC, isLocalID(st))
}

// actionStatusWatcher is a StringsWatcher that filters notifications
// to Action Id's that match the ActionReceiver and ActionStatus set
// provided.
type actionStatusWatcher struct {
	commonWatcher
	source         chan watcher.Change
	sink           chan []string
	receiverFilter bson.D
	statusFilter   bson.D
}

var _ StringsWatcher = (*actionStatusWatcher)(nil)

// newActionStatusWatcher returns the StringsWatcher that will notify
// on changes to Actions with the given ActionReceiver and ActionStatus
// filters.
func newActionStatusWatcher(backend modelBackend, receivers []ActionReceiver, statusSet ...ActionStatus) StringsWatcher {
	watchLogger.Debugf("newActionStatusWatcher receivers:'%+v', statuses'%+v'", receivers, statusSet)
	w := &actionStatusWatcher{
		commonWatcher:  newCommonWatcher(backend),
		source:         make(chan watcher.Change),
		sink:           make(chan []string),
		receiverFilter: actionReceiverInCollectionOp(receivers...),
		statusFilter:   statusInCollectionOp(statusSet...),
	}

	w.tomb.Go(func() error {
		defer close(w.sink)
		return w.loop()
	})

	return w
}

// Changes returns the channel that sends the ids of any
// Actions that change in the actionsC collection, if they
// match the ActionReceiver and ActionStatus filters on the
// watcher.
func (w *actionStatusWatcher) Changes() <-chan []string {
	watchLogger.Tracef("actionStatusWatcher Changes()")
	return w.sink
}

// loop performs the main event loop cycle, polling for changes and
// responding to Changes requests
func (w *actionStatusWatcher) loop() error {
	watchLogger.Tracef("actionStatusWatcher loop()")
	var (
		changes []string
		in      <-chan watcher.Change = w.source
		out     chan<- []string       = w.sink
	)
	w.watcher.WatchCollectionWithFilter(actionsC, w.source, isLocalID(w.backend))
	defer w.watcher.UnwatchCollection(actionsC, w.source)

	changes, err := w.initial()
	if err != nil {
		return err
	}

	for {
		select {
		case <-w.tomb.Dying():
			return tomb.ErrDying
		case <-w.watcher.Dead():
			return stateWatcherDeadError(w.watcher.Err())
		case ch := <-in:
			updates, ok := collect(ch, in, w.tomb.Dying())
			if !ok {
				return tomb.ErrDying
			}
			if err := w.filterAndMergeIds(&changes, updates); err != nil {
				return err
			}
			if len(changes) > 0 {
				out = w.sink
			}
		case out <- changes:
			changes = nil
			out = nil
		}
	}
}

// initial pre-loads the id's that have already been added to the
// collection that would otherwise not normally trigger the watcher
func (w *actionStatusWatcher) initial() ([]string, error) {
	watchLogger.Tracef("actionStatusWatcher initial()")
	return w.matchingIds()
}

// matchingIds is a helper function that filters the actionsC collection
// on the ActionReceivers and ActionStatus set defined on the watcher.
// If ids are passed in the collection is further filtered to only
// Actions that also have one of the supplied _id's.
func (w *actionStatusWatcher) matchingIds(ids ...string) ([]string, error) {
	watchLogger.Tracef("actionStatusWatcher matchingIds() ids:'%+v'", ids)

	coll, closer := w.db.GetCollection(actionsC)
	defer closer()

	idFilter := localIdInCollectionOp(w.backend, ids...)
	query := bson.D{{"$and", []bson.D{idFilter, w.receiverFilter, w.statusFilter}}}
	iter := coll.Find(query).Iter()
	var found []string
	var doc actionDoc
	for iter.Next(&doc) {
		found = append(found, w.backend.localID(doc.DocId))
	}
	watchLogger.Debugf("actionStatusWatcher matchingIds() ids:'%+v', found:'%+v'", ids, found)
	return found, iter.Close()
}

// filterAndMergeIds combines existing pending changes along with
// updates from the upstream watcher, and updates the changes set.
// If the upstream changes do not match the ActionReceivers and
// ActionStatus set filters defined on the watcher, they are silently
// dropped.
func (w *actionStatusWatcher) filterAndMergeIds(changes *[]string, updates map[interface{}]bool) error {
	watchLogger.Tracef("actionStatusWatcher filterAndMergeIds(changes:'%+v', updates:'%+v')", changes, updates)
	var adds []string
	for id, exists := range updates {
		switch id := id.(type) {
		case string:
			localId := w.backend.localID(id)
			chIx, idAlreadyInChangeset := indexOf(localId, *changes)
			if exists {
				if !idAlreadyInChangeset {
					adds = append(adds, localId)
				}
			} else {
				if idAlreadyInChangeset {
					// remove id from changes
					*changes = append((*changes)[:chIx], (*changes)[chIx+1:]...)
				}
			}
		default:
			return errors.Errorf("id is not of type string, got %T", id)
		}
	}
	if len(adds) > 0 {
		ids, err := w.matchingIds(adds...)
		if err != nil {
			return errors.Trace(err)
		}
		*changes = append(*changes, ids...)
	}
	return nil
}

// inCollectionOp takes a key name and a list of potential values and
// returns a bson.D Op that will match on the supplied key and values.
func inCollectionOp(key string, ids ...string) bson.D {
	ret := bson.D{}
	switch len(ids) {
	case 0:
	case 1:
		ret = append(ret, bson.DocElem{key, ids[0]})
	default:
		ret = append(ret, bson.DocElem{key, bson.D{{"$in", ids}}})
	}
	return ret
}

// localIdInCollectionOp is a special form of inCollectionOp that just
// converts id's to their model-uuid prefixed form.
func localIdInCollectionOp(st modelBackend, localIds ...string) bson.D {
	ids := make([]string, len(localIds))
	for i, id := range localIds {
		ids[i] = st.docID(id)
	}
	return inCollectionOp("_id", ids...)
}

// actionReceiverInCollectionOp is a special form of inCollectionOp
// that just converts []ActionReceiver to a []string containing the
// ActionReceiver Name() values.
func actionReceiverInCollectionOp(receivers ...ActionReceiver) bson.D {
	ids := make([]string, len(receivers))
	for i, r := range receivers {
		ids[i] = r.Tag().Id()
	}
	return inCollectionOp("receiver", ids...)
}

// statusInCollectionOp is a special form of inCollectionOp that just
// converts []ActionStatus to a []string with the same values.
func statusInCollectionOp(statusSet ...ActionStatus) bson.D {
	ids := make([]string, len(statusSet))
	for i, s := range statusSet {
		ids[i] = string(s)
	}
	return inCollectionOp("status", ids...)
}

// collectionWatcher is a StringsWatcher that watches for changes on the
// specified collection that match a filter on the id.
type collectionWatcher struct {
	commonWatcher
	colWCfg
	source chan watcher.Change
	sink   chan []string
}

// colWCfg contains the parameters for watching a collection.
type colWCfg struct {
	col    string
	filter func(interface{}) bool
	idconv func(string) string

	// If global is true the watcher won't be limited to this model.
	global bool
}

// newCollectionWatcher starts and returns a new StringsWatcher configured
// with the given collection and filter function
func newCollectionWatcher(backend modelBackend, cfg colWCfg) StringsWatcher {
	if cfg.global {
		if cfg.filter == nil {
			cfg.filter = func(x interface{}) bool {
				return true
			}
		}
	} else {
		// Always ensure that there is at least filtering on the
		// model in place.
		backstop := isLocalID(backend)
		if cfg.filter == nil {
			cfg.filter = backstop
		} else {
			innerFilter := cfg.filter
			cfg.filter = func(id interface{}) bool {
				if !backstop(id) {
					return false
				}
				return innerFilter(id)
			}
		}
	}

	w := &collectionWatcher{
		colWCfg:       cfg,
		commonWatcher: newCommonWatcher(backend),
		source:        make(chan watcher.Change),
		sink:          make(chan []string),
	}

	w.tomb.Go(func() error {
		defer close(w.sink)
		defer close(w.source)
		return w.loop()
	})

	return w
}

// Changes returns the event channel for this watcher
func (w *collectionWatcher) Changes() <-chan []string {
	return w.sink
}

// loop performs the main event loop cycle, polling for changes and
// responding to Changes requests
func (w *collectionWatcher) loop() error {
	var (
		changes []string
		in      = (<-chan watcher.Change)(w.source)
		out     = (chan<- []string)(w.sink)
	)

	w.watcher.WatchCollectionWithFilter(w.col, w.source, w.filter)
	defer w.watcher.UnwatchCollection(w.col, w.source)

	changes, err := w.initial()
	if err != nil {
		return err
	}

	for {
		select {
		case <-w.tomb.Dying():
			return tomb.ErrDying
		case <-w.watcher.Dead():
			return stateWatcherDeadError(w.watcher.Err())
		case ch := <-in:
			updates, ok := collect(ch, in, w.tomb.Dying())
			if !ok {
				return tomb.ErrDying
			}
			if err := w.mergeIds(&changes, updates); err != nil {
				return err
			}
			if len(changes) > 0 {
				out = w.sink
			}
		case out <- changes:
			changes = []string{}
			out = nil
		}
	}
}

// makeIdFilter constructs a predicate to filter keys that have the
// prefix matching one of the passed in ActionReceivers, or returns nil
// if tags is empty
func makeIdFilter(backend modelBackend, marker string, receivers ...ActionReceiver) func(interface{}) bool {
	if len(receivers) == 0 {
		return nil
	}
	ensureMarkerFn := ensureSuffixFn(marker)
	prefixes := make([]string, len(receivers))
	for ix, receiver := range receivers {
		prefixes[ix] = backend.docID(ensureMarkerFn(receiver.Tag().Id()))
	}

	return func(key interface{}) bool {
		switch key.(type) {
		case string:
			for _, prefix := range prefixes {
				if strings.HasPrefix(key.(string), prefix) {
					return true
				}
			}
		default:
			watchLogger.Errorf("key is not type string, got %T", key)
		}
		return false
	}
}

// initial pre-loads the id's that have already been added to the
// collection that would otherwise not normally trigger the watcher
func (w *collectionWatcher) initial() ([]string, error) {
	var ids []string
	var doc struct {
		DocId string `bson:"_id"`
	}
	coll, closer := w.db.GetCollection(w.col)
	defer closer()
	iter := coll.Find(nil).Iter()
	for iter.Next(&doc) {
		if w.filter == nil || w.filter(doc.DocId) {
			id := doc.DocId
			if !w.colWCfg.global {
				id = w.backend.localID(id)
			}
			if w.idconv != nil {
				id = w.idconv(id)
			}
			ids = append(ids, id)
		}
	}
	return ids, iter.Close()
}

// mergeIds is used for merging actionId's and actionResultId's that
// come in via the updates map. It cleans up the pending changes to
// account for id's being removed before the watcher consumes them,
// and to account for the potential overlap between the id's that were
// pending before the watcher started, and the new id's detected by the
// watcher.
// Additionally, mergeIds strips the model UUID prefix from the id
// before emitting it through the watcher.
func (w *collectionWatcher) mergeIds(changes *[]string, updates map[interface{}]bool) error {
	return mergeIds(w.backend, changes, updates, w.convertId)
}

func (w *collectionWatcher) convertId(id string) (string, error) {
	if !w.colWCfg.global {
		// Strip off the env UUID prefix.
		// We only expect ids for a single model.
		var err error
		id, err = w.backend.strictLocalID(id)
		if err != nil {
			return "", errors.Trace(err)
		}
	}
	if w.idconv != nil {
		id = w.idconv(id)
	}
	return id, nil
}

func mergeIds(st modelBackend, changes *[]string, updates map[interface{}]bool, idconv func(string) (string, error)) error {
	for val, idExists := range updates {
		id, ok := val.(string)
		if !ok {
			return errors.Errorf("id is not of type string, got %T", val)
		}

		id, err := idconv(id)
		if err != nil {
			return errors.Annotatef(err, "collection watcher")
		}

		chIx, idAlreadyInChangeset := indexOf(id, *changes)
		if idExists {
			if !idAlreadyInChangeset {
				*changes = append(*changes, id)
			}
		} else {
			if idAlreadyInChangeset {
				// remove id from changes
				*changes = append((*changes)[:chIx], (*changes)[chIx+1:]...)
			}
		}
	}
	return nil
}

func actionNotificationIdToActionId(id string) string {
	ix := strings.Index(id, actionMarker)
	if ix == -1 {
		return id
	}
	return id[ix+len(actionMarker):]
}

func indexOf(find string, in []string) (int, bool) {
	for ix, cur := range in {
		if cur == find {
			return ix, true
		}
	}
	return -1, false
}

// ensureSuffixFn returns a function that will make sure the passed in
// string has the marker token at the end of it
func ensureSuffixFn(marker string) func(string) string {
	return func(p string) string {
		if !strings.HasSuffix(p, marker) {
			p = p + marker
		}
		return p
	}
}

// watchEnqueuedActionsFilteredBy starts and returns a StringsWatcher
// that notifies on new Actions being enqueued on the ActionRecevers
// being watched.
func (st *State) watchEnqueuedActionsFilteredBy(receivers ...ActionReceiver) StringsWatcher {
	return newCollectionWatcher(st, colWCfg{
		col:    actionNotificationsC,
		filter: makeIdFilter(st, actionMarker, receivers...),
		idconv: actionNotificationIdToActionId,
	})
}

// WatchControllerStatusChanges starts and returns a StringsWatcher that
// notifies when the status of a controller machine changes.
// TODO(cherylj) Add unit tests for this, as per bug 1543408.
func (st *State) WatchControllerStatusChanges() StringsWatcher {
	return newCollectionWatcher(st, colWCfg{
		col:    statusesC,
		filter: makeControllerIdFilter(st),
	})
}

func makeControllerIdFilter(st *State) func(interface{}) bool {
	initialInfo, err := st.ControllerInfo()
	if err != nil {
		logger.Debugf("unable to get controller info: %v", err)
		return nil
	}

	filter := controllerIdFilter{
		st:           st,
		lastMachines: initialInfo.MachineIds,
	}
	return filter.match
}

// controllerIdFilter is a stateful watcher filter function - if it
// can't get the current machines from controller info it uses the
// last machines retrieved. Since this is called from multiple
// goroutines getting/updating lastMachines is protected by a mutex.
type controllerIdFilter struct {
	mu           sync.Mutex
	st           *State
	lastMachines []string
}

func (f *controllerIdFilter) machines() []string {
	var result []string
	info, err := f.st.ControllerInfo()
	f.mu.Lock()
	if err != nil {
		// Most likely, things will be killed and
		// restarted if we hit this error.  Just use
		// the machine list we knew about last time.
		logger.Debugf("unable to get controller info: %v", err)
		result = f.lastMachines
	} else {
		f.lastMachines = info.MachineIds
		result = info.MachineIds
	}
	f.mu.Unlock()
	return result
}

func (f *controllerIdFilter) match(key interface{}) bool {
	switch key.(type) {
	case string:
		machines := f.machines()
		for _, machine := range machines {
			if strings.HasSuffix(key.(string), fmt.Sprintf("m#%s", machine)) {
				return true
			}
		}
	default:
		watchLogger.Errorf("key is not type string, got %T", key)
	}
	return false
}

// WatchActionResults starts and returns a StringsWatcher that
// notifies on new ActionResults being added.
func (m *Model) WatchActionResults() StringsWatcher {
	return m.WatchActionResultsFilteredBy()
}

// WatchActionResultsFilteredBy starts and returns a StringsWatcher
// that notifies on new ActionResults being added for the ActionRecevers
// being watched.
func (m *Model) WatchActionResultsFilteredBy(receivers ...ActionReceiver) StringsWatcher {
	return newActionStatusWatcher(m.st, receivers, []ActionStatus{ActionCompleted, ActionCancelled, ActionFailed}...)
}

// openedPortsWatcher notifies of changes in the openedPorts
// collection
type openedPortsWatcher struct {
	commonWatcher
	known map[string]int64
	out   chan []string
}

var _ Watcher = (*openedPortsWatcher)(nil)

// WatchOpenedPorts starts and returns a StringsWatcher notifying of changes to
// the openedPorts collection. Reported changes have the following format:
// "<machine-id>:[<subnet-CIDR>]", i.e. "0:10.20.0.0/16" or "1:" (empty subnet
// ID is allowed for backwards-compatibility).
func (st *State) WatchOpenedPorts() StringsWatcher {
	return newOpenedPortsWatcher(st)
}

func newOpenedPortsWatcher(backend modelBackend) StringsWatcher {
	w := &openedPortsWatcher{
		commonWatcher: newCommonWatcher(backend),
		known:         make(map[string]int64),
		out:           make(chan []string),
	}
	w.tomb.Go(func() error {
		defer close(w.out)
		return w.loop()
	})

	return w
}

// Changes returns the event channel for w
func (w *openedPortsWatcher) Changes() <-chan []string {
	return w.out
}

// transformId converts a global key for a ports document (e.g.
// "m#42#0.1.2.0/24") into a colon-separated string with the machine and subnet
// IDs (e.g. "42:0.1.2.0/24"). Subnet ID (a.k.a. CIDR) can be empty for
// backwards-compatibility.
func (w *openedPortsWatcher) transformID(globalKey string) (string, error) {
	parts, err := extractPortsIDParts(globalKey)
	if err != nil {
		return "", errors.Trace(err)
	}
	return fmt.Sprintf("%s:%s", parts[machineIDPart], parts[subnetIDPart]), nil
}

func (w *openedPortsWatcher) initial() (set.Strings, error) {
	ports, closer := w.db.GetCollection(openedPortsC)
	defer closer()

	portDocs := set.NewStrings()
	var doc portsDoc
	iter := ports.Find(nil).Select(bson.D{{"_id", 1}, {"txn-revno", 1}}).Iter()
	defer iter.Close()
	for iter.Next(&doc) {
		id, err := w.backend.strictLocalID(doc.DocID)
		if err != nil {
			return nil, errors.Trace(err)
		}
		if doc.TxnRevno != -1 {
			w.known[id] = doc.TxnRevno
		}
		if changeID, err := w.transformID(id); err != nil {
			logger.Errorf(err.Error())
		} else {
			portDocs.Add(changeID)
		}
	}
	return portDocs, errors.Trace(iter.Close())
}

func (w *openedPortsWatcher) loop() error {
	in := make(chan watcher.Change)
	changes, err := w.initial()
	if err != nil {
		return errors.Trace(err)
	}
	w.watcher.WatchCollectionWithFilter(openedPortsC, in, isLocalID(w.backend))
	defer w.watcher.UnwatchCollection(openedPortsC, in)

	out := w.out
	for {
		select {
		case <-w.tomb.Dying():
			return tomb.ErrDying
		case <-w.watcher.Dead():
			return stateWatcherDeadError(w.watcher.Err())
		case ch := <-in:
			if err = w.merge(changes, ch); err != nil {
				return errors.Trace(err)
			}
			if !changes.IsEmpty() {
				out = w.out
			}
		case out <- changes.Values():
			out = nil
			changes = set.NewStrings()
		}
	}
}

func (w *openedPortsWatcher) merge(ids set.Strings, change watcher.Change) error {
	id, ok := change.Id.(string)
	if !ok {
		return errors.Errorf("id %v is not of type string, got %T", id, id)
	}
	localID, err := w.backend.strictLocalID(id)
	if err != nil {
		return errors.Trace(err)
	}
	if change.Revno == -1 {
		delete(w.known, localID)
		if changeID, err := w.transformID(localID); err != nil {
			logger.Errorf(err.Error())
		} else {
			// Report the removed id.
			ids.Add(changeID)
		}
		return nil
	}
	openedPorts, closer := w.db.GetCollection(openedPortsC)
	currentRevno, err := getTxnRevno(openedPorts, id)
	closer()
	if err != nil {
		return err
	}
	knownRevno, isKnown := w.known[localID]
	w.known[localID] = currentRevno
	if !isKnown || currentRevno > knownRevno {
		if changeID, err := w.transformID(localID); err != nil {
			logger.Errorf(err.Error())
		} else {
			// Report the unknown-so-far id.
			ids.Add(changeID)
		}
	}
	return nil
}

// WatchForRebootEvent returns a notify watcher that will trigger an event
// when the reboot flag is set on our machine agent, our parent machine agent
// or grandparent machine agent
func (m *Machine) WatchForRebootEvent() NotifyWatcher {
	machineIds := m.machinesToCareAboutRebootsFor()
	machines := set.NewStrings(machineIds...)

	filter := func(key interface{}) bool {
		if id, ok := key.(string); ok {
			if id, err := m.st.strictLocalID(id); err == nil {
				return machines.Contains(id)
			} else {
				return false
			}
		}
		return false
	}
	return newNotifyCollWatcher(m.st, rebootC, filter)
}

// blockDevicesWatcher notifies about changes to all block devices
// associated with a machine.
type blockDevicesWatcher struct {
	commonWatcher
	machineId string
	out       chan struct{}
}

var _ NotifyWatcher = (*blockDevicesWatcher)(nil)

func newBlockDevicesWatcher(backend modelBackend, machineId string) NotifyWatcher {
	w := &blockDevicesWatcher{
		commonWatcher: newCommonWatcher(backend),
		machineId:     machineId,
		out:           make(chan struct{}),
	}
	w.tomb.Go(func() error {
		defer close(w.out)
		return w.loop()
	})
	return w
}

// Changes returns the event channel for w.
func (w *blockDevicesWatcher) Changes() <-chan struct{} {
	return w.out
}

func (w *blockDevicesWatcher) loop() error {
	docID := w.backend.docID(w.machineId)
	coll, closer := w.db.GetCollection(blockDevicesC)
	revno, err := getTxnRevno(coll, docID)
	closer()
	if err != nil {
		return errors.Trace(err)
	}
	changes := make(chan watcher.Change)
	w.watcher.Watch(blockDevicesC, docID, revno, changes)
	defer w.watcher.Unwatch(blockDevicesC, docID, changes)
	blockDevices, err := getBlockDevices(w.db, w.machineId)
	if err != nil {
		return errors.Trace(err)
	}
	out := w.out
	for {
		select {
		case <-w.watcher.Dead():
			return stateWatcherDeadError(w.watcher.Err())
		case <-w.tomb.Dying():
			return tomb.ErrDying
		case <-changes:
			newBlockDevices, err := getBlockDevices(w.db, w.machineId)
			if err != nil {
				return errors.Trace(err)
			}
			if !reflect.DeepEqual(newBlockDevices, blockDevices) {
				blockDevices = newBlockDevices
				out = w.out
			}
		case out <- struct{}{}:
			out = nil
		}
	}
}

// WatchForMigration returns a notify watcher which reports when
// a migration is in progress for the model associated with the
// State.
func (st *State) WatchForMigration() NotifyWatcher {
	return newMigrationActiveWatcher(st)
}

type migrationActiveWatcher struct {
	commonWatcher
	collName string
	id       string
	sink     chan struct{}
}

func newMigrationActiveWatcher(st *State) NotifyWatcher {
	w := &migrationActiveWatcher{
		commonWatcher: newCommonWatcher(st),
		collName:      migrationsActiveC,
		id:            st.ModelUUID(),
		sink:          make(chan struct{}),
	}
	w.tomb.Go(func() error {
		defer close(w.sink)
		return w.loop()
	})
	return w
}

// Changes returns the event channel for this watcher.
func (w *migrationActiveWatcher) Changes() <-chan struct{} {
	return w.sink
}

func (w *migrationActiveWatcher) loop() error {
	collection, closer := w.db.GetCollection(w.collName)
	revno, err := getTxnRevno(collection, w.id)
	closer()
	if err != nil {
		return errors.Trace(err)
	}

	in := make(chan watcher.Change)
	w.watcher.Watch(w.collName, w.id, revno, in)
	defer w.watcher.Unwatch(w.collName, w.id, in)

	out := w.sink
	for {
		select {
		case <-w.tomb.Dying():
			return tomb.ErrDying
		case <-w.watcher.Dead():
			return stateWatcherDeadError(w.watcher.Err())
		case change := <-in:
			if _, ok := collect(change, in, w.tomb.Dying()); !ok {
				return tomb.ErrDying
			}
			out = w.sink
		case out <- struct{}{}:
			out = nil
		}
	}
}

// WatchMigrationStatus returns a NotifyWatcher which triggers
// whenever the status of latest migration for the State's model
// changes. One instance can be used across migrations. The watcher
// will report changes when one migration finishes and another one
// begins.
//
// Note that this watcher does not produce an initial event if there's
// never been a migration attempt for the model.
func (st *State) WatchMigrationStatus() NotifyWatcher {
	// Watch the entire migrationsStatusC collection for migration
	// status updates related to the State's model. This is more
	// efficient and simpler than tracking the current active
	// migration (and changing watchers when one migration finishes
	// and another starts.
	//
	// This approach is safe because there are strong guarantees that
	// there will only be one active migration per model. The watcher
	// will only see changes for one migration status document at a
	// time for the model.
	return newNotifyCollWatcher(st, migrationsStatusC, isLocalID(st))
}

// WatchMachineRemovals returns a NotifyWatcher which triggers
// whenever machine removal records are added or removed.
func (st *State) WatchMachineRemovals() NotifyWatcher {
	return newNotifyCollWatcher(st, machineRemovalsC, isLocalID(st))
}

// notifyCollWatcher implements NotifyWatcher, triggering when a
// change is seen in a specific collection matching the provided
// filter function.
type notifyCollWatcher struct {
	commonWatcher
	collName string
	filter   func(interface{}) bool
	sink     chan struct{}
}

func newNotifyCollWatcher(backend modelBackend, collName string, filter func(interface{}) bool) NotifyWatcher {
	w := &notifyCollWatcher{
		commonWatcher: newCommonWatcher(backend),
		collName:      collName,
		filter:        filter,
		sink:          make(chan struct{}),
	}
	w.tomb.Go(func() error {
		defer close(w.sink)
		return w.loop()
	})
	return w
}

// Changes returns the event channel for this watcher.
func (w *notifyCollWatcher) Changes() <-chan struct{} {
	return w.sink
}

func (w *notifyCollWatcher) loop() error {
	in := make(chan watcher.Change)

	w.watcher.WatchCollectionWithFilter(w.collName, in, w.filter)
	defer w.watcher.UnwatchCollection(w.collName, in)

	out := w.sink // out set so that initial event is sent.
	for {
		select {
		case <-w.tomb.Dying():
			return tomb.ErrDying
		case <-w.watcher.Dead():
			return stateWatcherDeadError(w.watcher.Err())
		case change := <-in:
			if _, ok := collect(change, in, w.tomb.Dying()); !ok {
				return tomb.ErrDying
			}
			out = w.sink
		case out <- struct{}{}:
			out = nil
		}
	}
}

// WatchRemoteRelations returns a StringsWatcher that notifies of changes to
// the lifecycles of the remote relations in the model.
func (st *State) WatchRemoteRelations() StringsWatcher {
	// Use a no-op transform func to record the known ids.
	known := make(map[interface{}]bool)
	tr := func(id string) string {
		known[id] = true
		return id
	}

	filter := func(id interface{}) bool {
		id, err := st.strictLocalID(id.(string))
		if err != nil {
			return false
		}

		// Gather the remote app names.
		remoteApps, closer := st.db().GetCollection(remoteApplicationsC)
		defer closer()

		type remoteAppDoc struct {
			Name string
		}
		remoteAppNameField := bson.D{{"name", 1}}
		var apps []remoteAppDoc
		err = remoteApps.Find(nil).Select(remoteAppNameField).All(&apps)
		if err != nil {
			watchLogger.Errorf("could not lookup remote application names: %v", err)
			return false
		}
		remoteAppNames := set.NewStrings()
		for _, a := range apps {
			remoteAppNames.Add(a.Name)
		}

		// Run a query to pickup any relations to those remote apps.
		relations, closer := st.db().GetCollection(relationsC)
		defer closer()

		query := bson.D{
			{"key", id},
			{"endpoints.applicationname", bson.D{{"$in", remoteAppNames.Values()}}},
		}
		num, err := relations.Find(query).Count()
		if err != nil {
			watchLogger.Errorf("could not lookup remote relations: %v", err)
			return false
		}
		// The relation (or remote app) may have been deleted, but if it has been
		// seen previously, return true.
		if num == 0 {
			_, seen := known[id]
			delete(known, id)
			return seen
		}
		return num > 0
	}
	return newRelationLifeSuspendedWatcher(st, nil, filter, tr)
}

// WatchSubnets returns a StringsWatcher that notifies of changes to
// the lifecycles of the subnets in the model.
func (st *State) WatchSubnets(subnetFilter func(id interface{}) bool) StringsWatcher {
	filter := func(id interface{}) bool {
		subnet, err := st.strictLocalID(id.(string))
		if err != nil {
			return false
		}
		if subnetFilter == nil {
			return true
		}
		return subnetFilter(subnet)
	}

	return newLifecycleWatcher(st, subnetsC, nil, filter, nil)
}

// isLocalID returns a watcher filter func that rejects ids not specific
// to the supplied modelBackend.
func isLocalID(st modelBackend) func(interface{}) bool {
	return func(id interface{}) bool {
		key, ok := id.(string)
		if !ok {
			return false
		}
		_, err := st.strictLocalID(key)
		return err == nil
	}
}

// relationNetworksWatcher notifies of changes in the
// relationNetworks collection, either ingress of egress.
type relationNetworksWatcher struct {
	commonWatcher
	key         string
	direction   string
	filter      func(key interface{}) bool
	knownTxnRev int64
	knownCidrs  set.Strings
	out         chan []string
}

var _ Watcher = (*relationNetworksWatcher)(nil)

// WatchRelationIngressNetworks starts and returns a StringsWatcher notifying
// of ingress changes to the relationNetworks collection for the relation.
func (r *Relation) WatchRelationIngressNetworks() StringsWatcher {
	return newrelationNetworksWatcher(r.st, r.Tag().Id(), ingress)
}

// WatchRelationEgressNetworks starts and returns a StringsWatcher notifying
// of egress changes to the relationNetworks collection for the relation.
func (r *Relation) WatchRelationEgressNetworks() StringsWatcher {
	return newrelationNetworksWatcher(r.st, r.Tag().Id(), egress)
}

func newrelationNetworksWatcher(st modelBackend, relationKey, direction string) StringsWatcher {
	filter := func(id interface{}) bool {
		k, err := st.strictLocalID(id.(string))
		if err != nil {
			return false
		}
		return strings.HasPrefix(k, relationKey+":"+direction+":")
	}
	w := &relationNetworksWatcher{
		commonWatcher: newCommonWatcher(st),
		key:           relationKey,
		direction:     direction,
		filter:        filter,
		knownCidrs:    set.NewStrings(),
		out:           make(chan []string),
	}
	w.tomb.Go(func() error {
		defer close(w.out)
		return w.loop()
	})

	return w
}

// Changes returns the event channel for watching changes
// to a relation's ingress networks.
func (w *relationNetworksWatcher) Changes() <-chan []string {
	return w.out
}

func (w *relationNetworksWatcher) loadCIDRs() (bool, error) {
	coll, closer := w.db.GetCollection(relationNetworksC)
	defer closer()

	var doc struct {
		TxnRevno int64    `bson:"txn-revno"`
		Id       string   `bson:"_id"`
		CIDRs    []string `bson:"cidrs"`
	}
	err := coll.FindId(relationNetworkDocID(w.key, w.direction, relationNetworkAdmin)).One(&doc)
	if err == mgo.ErrNotFound {
		err = coll.FindId(relationNetworkDocID(w.key, w.direction, relationNetworkDefault)).One(&doc)
	}
	if err == mgo.ErrNotFound {
		// Record deleted.
		changed := w.knownCidrs.Size() > 0
		w.knownCidrs = set.NewStrings()
		return changed, nil
	}
	if err != nil {
		return false, errors.Trace(err)

	}
	cidrs := w.knownCidrs
	if doc.TxnRevno == -1 {
		// Record deleted.
		cidrs = set.NewStrings()
	}
	if doc.TxnRevno > w.knownTxnRev {
		cidrs = set.NewStrings(doc.CIDRs...)
	}
	w.knownTxnRev = doc.TxnRevno
	changed := !cidrs.Difference(w.knownCidrs).IsEmpty() || !w.knownCidrs.Difference(cidrs).IsEmpty()
	w.knownCidrs = cidrs
	return changed, nil
}

func (w *relationNetworksWatcher) loop() error {
	in := make(chan watcher.Change)
	w.watcher.WatchCollectionWithFilter(relationNetworksC, in, w.filter)
	defer w.watcher.UnwatchCollection(relationNetworksC, in)

	var (
		sentInitial bool
		changed     bool
		out         chan<- []string
		err         error
	)
	if _, err = w.loadCIDRs(); err != nil {
		return errors.Trace(err)
	}
	for {
		if !sentInitial || changed {
			changed = false
			out = w.out
		}
		select {
		case <-w.tomb.Dying():
			return tomb.ErrDying
		case <-w.watcher.Dead():
			return stateWatcherDeadError(w.watcher.Err())
		case _, ok := <-in:
			if !ok {
				return tomb.ErrDying
			}
			if changed, err = w.loadCIDRs(); err != nil {
				return errors.Trace(err)
			}
		case out <- w.knownCidrs.Values():
			out = nil
			sentInitial = true
		}
		if w.knownTxnRev == -1 {
			// Record deleted
			return tomb.ErrDying
		}
	}
}

// externalControllersWatcher notifies about addition and removal of
// external controller references.
type externalControllersWatcher struct {
	commonWatcher
	coll func() (mongo.Collection, func())
	out  chan []string
}

var _ Watcher = (*externalControllersWatcher)(nil)

func newExternalControllersWatcher(st *State) StringsWatcher {
	w := &externalControllersWatcher{
		commonWatcher: newCommonWatcher(st),
		coll:          collFactory(st.db(), externalControllersC),
		out:           make(chan []string),
	}
	w.tomb.Go(func() error {
		defer close(w.out)
		return w.loop()
	})
	return w
}

// Changes returns the event channel for w.
func (w *externalControllersWatcher) Changes() <-chan []string {
	return w.out
}

func (w *externalControllersWatcher) initial() (set.Strings, error) {
	// Get the initial documents in the collection.
	type idDoc struct {
		Id string `bson:"_id"`
	}
	coll, closer := w.coll()
	defer closer()
	changes := make(set.Strings)
	iter := coll.Find(nil).Select(bson.D{{"_id", 1}}).Iter()
	var doc idDoc
	for iter.Next(&doc) {
		changes.Add(doc.Id)
	}
	return changes, iter.Close()
}

func (w *externalControllersWatcher) loop() error {
	in := make(chan watcher.Change)
	w.watcher.WatchCollection(externalControllersC, in)
	defer w.watcher.UnwatchCollection(externalControllersC, in)

	changes, err := w.initial()
	if err != nil {
		return errors.Trace(err)
	}

	reported := make(set.Strings)
	out := w.out
	for {
		select {
		case <-w.watcher.Dead():
			return stateWatcherDeadError(w.watcher.Err())
		case <-w.tomb.Dying():
			return tomb.ErrDying
		case ch := <-in:
			updates, ok := collect(ch, in, w.tomb.Dying())
			if !ok {
				return tomb.ErrDying
			}
			for id, updated := range updates {
				id := id.(string)
				if updated != reported.Contains(id) {
					// updated and hasn't been reported, or
					// removed and has been reported
					changes.Add(id)
				}
			}
			if changes.Size() > 0 {
				out = w.out
			}
		case out <- changes.SortedValues():
			out = nil
			for _, id := range changes.Values() {
				if reported.Contains(id) {
					reported.Remove(id)
				} else {
					reported.Add(id)
				}
			}
			changes = make(set.Strings)
		}
	}
}

// WatchPodSpec returns a watcher observing changes that affect the
// pod spec for an application or unit.
func (m *CAASModel) WatchPodSpec(appTag names.ApplicationTag) (NotifyWatcher, error) {
	docKeys := []docKey{{
		podSpecsC,
		m.st.docID(applicationGlobalKey(appTag.Id())),
	}}
	return newDocWatcher(m.st, docKeys), nil
}

// containerAddressesWatcher notifies about changes to a unit's pod address(es).
type containerAddressesWatcher struct {
	commonWatcher
	unit *Unit
	out  chan struct{}
}

var _ Watcher = (*containerAddressesWatcher)(nil)

// WatchContainerAddresses returns a new NotifyWatcher watching the unit's pod address(es).
func (u *Unit) WatchContainerAddresses() NotifyWatcher {
	return newContainerAddressesWatcher(u)
}

func newContainerAddressesWatcher(u *Unit) NotifyWatcher {
	w := &containerAddressesWatcher{
		commonWatcher: newCommonWatcher(u.st),
		out:           make(chan struct{}),
		unit:          u,
	}
	w.tomb.Go(func() error {
		defer close(w.out)
		return w.loop()
	})
	return w
}

// Changes returns the event channel for w.
func (w *containerAddressesWatcher) Changes() <-chan struct{} {
	return w.out
}

func (w *containerAddressesWatcher) loop() error {
	id := w.backend.docID(w.unit.globalKey())
	containers, closer := w.db.GetCollection(cloudContainersC)
	revno, err := getTxnRevno(containers, id)
	closer()
	if err != nil {
		return err
	}
	containerCh := make(chan watcher.Change)
	w.watcher.Watch(cloudContainersC, id, revno, containerCh)
	defer w.watcher.Unwatch(cloudContainersC, id, containerCh)

	var currentAddress *address
	container, err := w.unit.cloudContainer()
	if err != nil && !errors.IsNotFound(err) {
		return err
	} else if err == nil {
		currentAddress = container.Address
	}
	out := w.out
	for {
		select {
		case <-w.watcher.Dead():
			return stateWatcherDeadError(w.watcher.Err())
		case <-w.tomb.Dying():
			return tomb.ErrDying
		case <-containerCh:
			container, err := w.unit.cloudContainer()
			if err != nil {
				return err
			}
			addressValue := func(addr *address) string {
				if addr == nil {
					return ""
				}
				return addr.Value
			}
			newAddress := container.Address
			if addressValue(newAddress) != addressValue(currentAddress) {
				currentAddress = newAddress
				out = w.out
			}
		case out <- struct{}{}:
			out = nil
		}
	}
}

func newSettingsHashWatcher(st *State, localID string) StringsWatcher {
	docID := st.docID(localID)
	w := &hashWatcher{
		commonWatcher: newCommonWatcher(st),
		out:           make(chan []string),
		collection:    settingsC,
		id:            docID,
		hash: func() (string, error) {
			return hashSettings(st.db(), docID, localID)
		},
	}
	w.start()
	return w
}

func hashSettings(db Database, id string, name string) (string, error) {
	settings, closer := db.GetCollection(settingsC)
	defer closer()
	var doc settingsDoc
	if err := settings.FindId(id).One(&doc); err == mgo.ErrNotFound {
		return "", nil
	} else if err != nil {
		return "", errors.Trace(err)
	}
	// Ensure elements are in a consistent order. If any are maps,
	// replace them with the equivalent sorted bson.Ds.
	items := toSortedBsonD(doc.Settings)
	data, err := bson.Marshal(items)
	if err != nil {
		return "", errors.Trace(err)
	}
	hash := sha256.New()
	hash.Write([]byte(name))
	hash.Write(data)
	return fmt.Sprintf("%x", hash.Sum(nil)), nil
}

// WatchAddressesHash returns a StringsWatcher that emits the hash of
// the machine's (sorted) addresses whenever they change.
func (m *Machine) WatchAddressesHash() StringsWatcher {
	mCopy := &Machine{
		st:  m.st,
		doc: m.doc,
	}
	w := &hashWatcher{
		commonWatcher: newCommonWatcher(m.st),
		out:           make(chan []string),
		collection:    machinesC,
		id:            m.doc.DocID,
		hash: func() (string, error) {
			return hashMachineAddresses(mCopy)
		},
	}
	w.start()
	return w
}

func hashMachineAddresses(m *Machine) (string, error) {
	if err := m.Refresh(); err != nil {
		return "", errors.Trace(err)
	}
	addresses := m.Addresses()
	sort.Slice(addresses, func(i, j int) bool {
		// Addresses guarantees that each value will only be
		// returned once - addresses from provider take
		// precedence over those from the machine.
		return addresses[i].Value < addresses[j].Value
	})
	hash := sha256.New()
	for _, address := range addresses {
		hash.Write([]byte(address.Value))
		hash.Write([]byte(address.Type))
		hash.Write([]byte(address.Scope))
		hash.Write([]byte(address.SpaceName))
	}
	return fmt.Sprintf("%x", hash.Sum(nil)), nil
}

// WatchContainerAddressesHash returns a StringsWatcher that emits a
// hash of the unit's container address whenever it changes.
func (u *Unit) WatchContainerAddressesHash() StringsWatcher {
	firstCall := true
	w := &hashWatcher{
		commonWatcher: newCommonWatcher(u.st),
		out:           make(chan []string),
		collection:    cloudContainersC,
		id:            u.st.docID(u.globalKey()),
		hash: func() (string, error) {
			result, err := hashContainerAddresses(u, firstCall)
			firstCall = false
			return result, err
		},
	}
	w.start()
	return w
}

func hashContainerAddresses(u *Unit, firstCall bool) (string, error) {
	container, err := u.cloudContainer()
	if errors.IsNotFound(err) && firstCall {
		// To keep behaviour the same as
		// WatchContainerAddresses, we need to ignore NotFound
		// errors on the first call but propagate them after
		// that.
		return "", nil
	}
	if err != nil {
		return "", errors.Trace(err)
	}
	address := container.Address
	if address == nil {
		return "", nil
	}
	hash := sha256.New()
	hash.Write([]byte(address.Value))
	hash.Write([]byte(address.AddressType))
	hash.Write([]byte(address.Scope))
	hash.Write([]byte(address.Origin))
	hash.Write([]byte(address.SpaceName))
	return fmt.Sprintf("%x", hash.Sum(nil)), nil
}

type hashWatcher struct {
	commonWatcher
	collection string
	id         string
	hash       func() (string, error)
	out        chan []string
}

func (w *hashWatcher) Changes() <-chan []string {
	return w.out
}

func (w *hashWatcher) start() {
	w.tomb.Go(func() error {
		defer close(w.out)
		return w.loop()
	})
}

func (w *hashWatcher) loop() error {
	coll, closer := w.db.GetCollection(w.collection)
	revno, err := getTxnRevno(coll, w.id)
	closer()
	if err != nil {
		return errors.Trace(err)
	}
	changesCh := make(chan watcher.Change)
	w.watcher.Watch(w.collection, w.id, revno, changesCh)
	defer w.watcher.Unwatch(w.collection, w.id, changesCh)

	lastHash, err := w.hash()
	if err != nil {
		return errors.Trace(err)
	}
	out := w.out
	for {
		select {
		case <-w.watcher.Dead():
			return stateWatcherDeadError(w.watcher.Err())
		case <-w.tomb.Dying():
			return tomb.ErrDying
		case change := <-changesCh:
			if _, ok := collect(change, changesCh, w.tomb.Dying()); !ok {
				return tomb.ErrDying
			}
			newHash, err := w.hash()
			if err != nil {
				return errors.Trace(err)
			}
			if lastHash != newHash {
				lastHash = newHash
				out = w.out
			}
		case out <- []string{lastHash}:
			out = nil
		}
	}
}

func toSortedBsonD(values map[string]interface{}) bson.D {
	var items bson.D
	for name, value := range values {
		if mapValue, ok := value.(map[string]interface{}); ok {
			value = toSortedBsonD(mapValue)
		}
		items = append(items, bson.DocElem{Name: name, Value: value})
	}
	// We know that there aren't any equal names because the source is
	// a map.
	sort.Slice(items, func(i int, j int) bool {
		return items[i].Name < items[j].Name
	})
	return items
}<|MERGE_RESOLUTION|>--- conflicted
+++ resolved
@@ -1937,12 +1937,6 @@
 // WatchLXDProfileUpgradeNotifications returns a watcher that observes the status
 // of a lxd profile upgrade by monitoring changes on the unit machine's lxd profile
 // upgrade completed field that is specific to an application name.
-<<<<<<< HEAD
-func (m *Machine) WatchLXDProfileUpgradeNotifications(applicationName string) (NotifyWatcher, error) {
-	machineIds := set.NewStrings()
-	machineIds.Add(m.doc.DocID)
-	return newInstanceCharmProfileDataWatcher(m.st, applicationName, machineIds), nil
-=======
 func (m *Machine) WatchLXDProfileUpgradeNotifications(applicationName string) (StringsWatcher, error) {
 	filter := func(id interface{}) bool {
 		machineId, err := m.st.strictLocalID(id.(string))
@@ -1952,28 +1946,17 @@
 		return machineId == m.doc.Id
 	}
 	return newInstanceCharmProfileDataWatcher(m.st, applicationName, m.doc.DocID, filter), nil
->>>>>>> f8274897
 }
 
 // WatchLXDProfileUpgradeNotifications returns a watcher that observes the status
 // of a lxd profile upgrade by monitoring changes on the unit machine's lxd profile
 // upgrade completed field.
-<<<<<<< HEAD
-func (u *Unit) WatchLXDProfileUpgradeNotifications(applicationName string) (NotifyWatcher, error) {
-	machineIds := set.NewStrings()
-=======
 func (u *Unit) WatchLXDProfileUpgradeNotifications(applicationName string) (StringsWatcher, error) {
->>>>>>> f8274897
 	m, err := u.machine()
 	if err != nil {
 		return nil, errors.Trace(err)
 	}
-<<<<<<< HEAD
-	machineIds.Add(m.doc.DocID)
-	return newInstanceCharmProfileDataWatcher(u.st, applicationName, machineIds), nil
-=======
 	return m.WatchLXDProfileUpgradeNotifications(applicationName)
->>>>>>> f8274897
 }
 
 // instanceCharmProfileDataWatcher notifies about any changes to the
@@ -1989,31 +1972,15 @@
 type instanceCharmProfileDataWatcher struct {
 	commonWatcher
 	// members is used to select the initial set of interesting entities.
-<<<<<<< HEAD
-	members         set.Strings
-	applicationName string
-	known           map[string]string
-	out             chan struct{}
-=======
 	memberId        string
 	known           string
 	applicationName string
 	filter          func(interface{}) bool
 	out             chan []string
->>>>>>> f8274897
 }
 
 var _ Watcher = (*instanceCharmProfileDataWatcher)(nil)
 
-<<<<<<< HEAD
-func newInstanceCharmProfileDataWatcher(backend modelBackend, applicationName string, members set.Strings) NotifyWatcher {
-	w := &instanceCharmProfileDataWatcher{
-		commonWatcher:   newCommonWatcher(backend),
-		members:         members,
-		applicationName: applicationName,
-		known:           make(map[string]string),
-		out:             make(chan struct{}),
-=======
 func newInstanceCharmProfileDataWatcher(backend modelBackend, applicationName, memberId string, filter func(interface{}) bool) StringsWatcher {
 	w := &instanceCharmProfileDataWatcher{
 		commonWatcher:   newCommonWatcher(backend),
@@ -2021,7 +1988,6 @@
 		applicationName: applicationName,
 		filter:          filter,
 		out:             make(chan []string),
->>>>>>> f8274897
 	}
 	w.tomb.Go(func() error {
 		defer close(w.out)
@@ -2030,31 +1996,6 @@
 	return w
 }
 
-<<<<<<< HEAD
-func (w *instanceCharmProfileDataWatcher) initial() (set.Strings, error) {
-	machinesCol, machinesCloser := w.db.GetCollection(machinesC)
-	defer machinesCloser()
-
-	instanceDataCol, instanceDataCloser := w.db.GetCollection(instanceCharmProfileDataC)
-	defer instanceDataCloser()
-
-	var doc machineDoc
-	machineIds := make(set.Strings)
-	iter := machinesCol.Find(bson.D{{"_id", bson.D{{"$in", w.members.Values()}}}}).Iter()
-	for iter.Next(&doc) {
-		statusField := lxdprofile.NotKnownStatus
-
-		var instanceData instanceCharmProfileData
-		if err := instanceDataCol.Find(bson.D{
-			{"_id", doc.DocID},
-			{"upgradecharmprofileapplication", w.applicationName},
-		}).One(&instanceData); err == nil {
-			statusField = instanceData.UpgradeCharmProfileComplete
-		}
-
-		w.known[doc.DocID] = statusField
-		machineIds.Add(doc.DocID)
-=======
 func (w *instanceCharmProfileDataWatcher) initial() error {
 	instanceDataCol, instanceDataCloser := w.db.GetCollection(instanceCharmProfileDataC)
 	defer instanceDataCloser()
@@ -2067,7 +2008,6 @@
 		{"upgradecharmprofileapplication", w.applicationName},
 	}).One(&instanceData); err == nil {
 		statusField = instanceData.UpgradeCharmProfileComplete
->>>>>>> f8274897
 	}
 	w.known = statusField
 
@@ -2075,19 +2015,10 @@
 	return nil
 }
 
-<<<<<<< HEAD
-func (w *instanceCharmProfileDataWatcher) merge(machineIds set.Strings, change watcher.Change) error {
-	machineId := change.Id.(string)
-	if change.Revno == -1 {
-		delete(w.known, machineId)
-		machineIds.Remove(machineId)
-		return nil
-=======
 func (w *instanceCharmProfileDataWatcher) merge(change watcher.Change) (bool, error) {
 	machineId := change.Id.(string)
 	if change.Revno == -1 {
 		return false, nil
->>>>>>> f8274897
 	}
 	instanceDataCol, instanceCloser := w.db.GetCollection(instanceCharmProfileDataC)
 	defer instanceCloser()
@@ -2098,34 +2029,15 @@
 		{"upgradecharmprofileapplication", w.applicationName},
 	}).One(&instanceData); err != nil {
 		if err != mgo.ErrNotFound {
-<<<<<<< HEAD
-			return err
-		}
-		delete(w.known, machineId)
-		machineIds.Remove(machineId)
-		return nil
-=======
 			logger.Debugf("instanceCharmProfileData NOT mgo err not found")
 			return false, err
 		}
 		logger.Debugf("instanceCharmProfileData mgo err not found")
 		return false, nil
->>>>>>> f8274897
 	}
 
 	// check the field before adding to the machineId
 	currentField := instanceData.UpgradeCharmProfileComplete
-<<<<<<< HEAD
-	previousField, ok := w.known[machineId]
-	if !ok || previousField != currentField {
-		machineIds.Add(machineId)
-	}
-	return nil
-}
-
-func (w *instanceCharmProfileDataWatcher) loop() error {
-	machineIds, err := w.initial()
-=======
 	if w.known != currentField {
 		w.known = currentField
 
@@ -2137,7 +2049,6 @@
 
 func (w *instanceCharmProfileDataWatcher) loop() error {
 	err := w.initial()
->>>>>>> f8274897
 	if err != nil {
 		return err
 	}
@@ -2161,21 +2072,13 @@
 			if isChanged {
 				out = w.out
 			}
-<<<<<<< HEAD
-		case out <- struct{}{}:
-=======
 		case out <- []string{w.known}:
->>>>>>> f8274897
 			out = nil
 		}
 	}
 }
 
-<<<<<<< HEAD
-func (w *instanceCharmProfileDataWatcher) Changes() <-chan struct{} {
-=======
 func (w *instanceCharmProfileDataWatcher) Changes() <-chan []string {
->>>>>>> f8274897
 	return w.out
 }
 
