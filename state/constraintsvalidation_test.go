// Copyright 2014 Canonical Ltd.
// Licensed under the AGPLv3, see LICENCE file for details.

package state_test

import (
	jc "github.com/juju/testing/checkers"
	gc "gopkg.in/check.v1"

	"github.com/juju/juju/constraints"
	"github.com/juju/juju/environs/config"
	"github.com/juju/juju/state"
)

type constraintsValidationSuite struct {
	ConnSuite
}

var _ = gc.Suite(&constraintsValidationSuite{})

func (s *constraintsValidationSuite) SetUpTest(c *gc.C) {
	s.ConnSuite.SetUpTest(c)
	s.policy.GetConstraintsValidator = func(*config.Config) (constraints.Validator, error) {
		validator := constraints.NewValidator()
		validator.RegisterConflicts(
			[]string{constraints.InstanceType},
			[]string{constraints.Mem, constraints.Arch},
		)
		validator.RegisterUnsupported([]string{constraints.CpuPower})
		return validator, nil
	}
}

func (s *constraintsValidationSuite) addOneMachine(c *gc.C, cons constraints.Value) (*state.Machine, error) {
	return s.State.AddOneMachine(state.MachineTemplate{
		Series:      "quantal",
		Jobs:        []state.MachineJob{state.JobHostUnits},
		Constraints: cons,
	})
}

var setConstraintsTests = []struct {
	about        string
	consToSet    string
	consFallback string

	effectiveEnvironCons string // environment constraints after setting consFallback
	effectiveServiceCons string // service constraints after setting consToSet
	effectiveUnitCons    string // unit constraints after setting consToSet on the service
	effectiveMachineCons string // machine constraints after setting consToSet
}{{
	about:        "(implictly) empty constraints are OK and stored as empty",
	consToSet:    "",
	consFallback: "",

	effectiveEnvironCons: "",
	effectiveServiceCons: "",
	effectiveUnitCons:    "",
	effectiveMachineCons: "",
}, {
	about:        "(implicitly) empty fallback constraints never override set constraints",
	consToSet:    "instance-type=foo-42 cpu-power=9001 spaces=bar networks=net1,^net2",
	consFallback: "",

	effectiveEnvironCons: "", // environment constraints are stored as empty.
	// i.e. there are no fallbacks and all the following cases are the same.
	effectiveServiceCons: "instance-type=foo-42 cpu-power=9001 spaces=bar networks=net1,^net2",
	effectiveUnitCons:    "instance-type=foo-42 cpu-power=9001 spaces=bar networks=net1,^net2",
	effectiveMachineCons: "instance-type=foo-42 cpu-power=9001 spaces=bar networks=net1,^net2",
}, {
<<<<<<< HEAD
	about:        "(implicitly) empty constraints override set fallbacks except for services",
=======
	about:        "(implicitly) empty constraints never override explictly set fallbacks",
>>>>>>> 84dbb646
	consToSet:    "",
	consFallback: "arch=amd64 cpu-cores=42 mem=2G tags=foo networks=net1,^net2",

	effectiveEnvironCons: "arch=amd64 cpu-cores=42 mem=2G tags=foo networks=net1,^net2",
<<<<<<< HEAD
	effectiveServiceCons: "", // set as given and not merged with fallbacks like below
	effectiveUnitCons:    "arch=amd64 cpu-cores=42 mem=2G tags=foo networks=net1,^net2",
	// set as given, then merged with fallbacks; since it's empty, it
	// inherits everything from fallbacks; like the unit, but only
	// because the service constraints are also empty.
	effectiveMachineCons: "arch=amd64 cpu-cores=42 mem=2G tags=foo networks=net1,^net2",
}, {
	about:        "(explicitly) empty constraints are OK and stored as empty",
	consToSet:    "cpu-cores= cpu-power= root-disk= instance-type= container= tags= spaces= networks=",
	consFallback: "",
	// cons.MustParse("") != cons.MustParse("mem= arch="), but when we
	// store them in a state document, they are considered equal and
	// empty values are never stored or read back as non-empty.
	// Explicit empty values like "mem=" are only respected when
	// merging given constraints with environment fallbacks (causing
	// matching fallback values to be dropped).
	effectiveEnvironCons: "",
	effectiveServiceCons: "",
	effectiveUnitCons:    "",
	effectiveMachineCons: "",
}, {
	about:        "(explicitly) empty fallback constraints are OK and stored as empty",
	consToSet:    "",
	consFallback: "cpu-cores= cpu-power= root-disk= instance-type= container= tags= spaces= networks=",
	// same reason as above, however since the environment are only
	// used as fallbacks there effectively is no difference between
	// setting "mem=", "mem=0", or omitting it altogether.
	effectiveEnvironCons: "",
	effectiveServiceCons: "",
	effectiveUnitCons:    "",
	effectiveMachineCons: "",
}, {
	about:        "(explicitly) empty constraints and fallbacks are OK and stored as empty",
	consToSet:    "arch= mem= cpu-cores= container=",
	consFallback: "cpu-cores= cpu-power= root-disk= instance-type= container= tags= spaces= networks=",
	// even though the explicitly empty values override the fallbacks,
	// all are empty so result is the same when stored.
	effectiveEnvironCons: "",
	effectiveServiceCons: "",
	effectiveUnitCons:    "",
	effectiveMachineCons: "",
}, {
	about:        "(explicitly) empty constraints override set fallbacks for provisioning",
=======
	effectiveServiceCons: "", // set as given.
	effectiveUnitCons:    "arch=amd64 cpu-cores=42 mem=2G tags=foo networks=net1,^net2",
	// set as given, then merged with fallbacks; since consToSet is
	// empty, the effective values inherit everything from fallbacks;
	// like the unit, but only because the service constraints are
	// also empty.
	effectiveMachineCons: "arch=amd64 cpu-cores=42 mem=2G tags=foo networks=net1,^net2",
}, {
	about:        "(explicitly) empty constraints are OK and stored as given",
	consToSet:    "cpu-cores= cpu-power= root-disk= instance-type= container= tags= spaces= networks=",
	consFallback: "",

	effectiveEnvironCons: "",
	effectiveServiceCons: "cpu-cores= cpu-power= root-disk= instance-type= container= tags= spaces= networks=",
	effectiveUnitCons:    "cpu-cores= cpu-power= root-disk= instance-type= container= tags= spaces= networks=",
	effectiveMachineCons: "cpu-cores= cpu-power= instance-type= root-disk= tags= spaces= networks=", // container= is dropped
}, {
	about:        "(explicitly) empty fallback constraints are OK and stored as given",
	consToSet:    "",
	consFallback: "cpu-cores= cpu-power= root-disk= instance-type= container= tags= spaces= networks=",

	effectiveEnvironCons: "cpu-cores= cpu-power= root-disk= instance-type= container= tags= spaces= networks=",
	effectiveServiceCons: "",
	effectiveUnitCons:    "cpu-cores= cpu-power= root-disk= instance-type= container= tags= spaces= networks=",
	effectiveMachineCons: "cpu-cores= cpu-power= instance-type= root-disk= tags= spaces= networks=", // container= is dropped
}, {
	about:                "(explicitly) empty constraints and fallbacks are OK and stored as given",
	consToSet:            "arch= mem= cpu-cores= container=",
	consFallback:         "cpu-cores= cpu-power= root-disk= instance-type= container= tags= spaces= networks=",
	effectiveEnvironCons: "cpu-cores= cpu-power= root-disk= instance-type= container= tags= spaces= networks=",
	effectiveServiceCons: "arch= mem= cpu-cores= container=",
	effectiveUnitCons:    "arch= container= cpu-cores= cpu-power= mem= root-disk= tags= spaces= networks=",
	effectiveMachineCons: "arch= cpu-cores= cpu-power= mem= root-disk= tags= spaces= networks=", // container= is dropped
}, {
	about:        "(explicitly) empty constraints override set fallbacks for deployment and provisioning",
>>>>>>> 84dbb646
	consToSet:    "cpu-cores= arch= spaces= networks= cpu-power=",
	consFallback: "cpu-cores=42 arch=amd64 tags=foo spaces=default,^dmz mem=4G",

	effectiveEnvironCons: "cpu-cores=42 arch=amd64 tags=foo spaces=default,^dmz mem=4G",
<<<<<<< HEAD
	effectiveServiceCons: "", // stored as empty, so units will inherit just the fallbacks
	effectiveUnitCons:    "cpu-cores=42 arch=amd64 tags=foo spaces=default,^dmz mem=4G",
	// machine constraints have no empty service constraints to inherit here,
	// so they will override any matching fallbacks (tags, cpu-core, arch, spaces)
	// with an explicit value (empty or not), while any not set explicitly will be
	// inherited from then fallbacks only.
	effectiveMachineCons: "tags=foo mem=4G",
=======
	effectiveServiceCons: "cpu-cores= arch= spaces= networks= cpu-power=",
	effectiveUnitCons:    "arch= cpu-cores= cpu-power= mem=4G tags=foo spaces= networks=",
	effectiveMachineCons: "arch= cpu-cores= cpu-power= mem=4G tags=foo spaces= networks=",
>>>>>>> 84dbb646
	// we're also checking if m.SetConstraints() does the same with
	// regards to the effective constraints as AddMachine(), because
	// some of these tests proved they had different behavior (i.e.
	// container= was not set to empty)
}, {
	about:        "non-empty constraints always override empty or unset fallbacks",
	consToSet:    "cpu-cores=42 root-disk=20G arch=amd64 tags=foo,bar networks=^dmz,db",
	consFallback: "cpu-cores= arch= tags=",

<<<<<<< HEAD
	effectiveEnvironCons: "", // like the other cases when environ constraints end up empty.
=======
	effectiveEnvironCons: "cpu-cores= arch= tags=",
>>>>>>> 84dbb646
	effectiveServiceCons: "cpu-cores=42 root-disk=20G arch=amd64 tags=foo,bar networks=^dmz,db",
	effectiveUnitCons:    "cpu-cores=42 root-disk=20G arch=amd64 tags=foo,bar networks=^dmz,db",
	effectiveMachineCons: "cpu-cores=42 root-disk=20G arch=amd64 tags=foo,bar networks=^dmz,db",
}, {
	about:        "non-empty constraints always override set fallbacks",
	consToSet:    "cpu-cores=42 root-disk=20G arch=amd64 tags=foo,bar networks=^dmz,db",
	consFallback: "cpu-cores=12 root-disk=10G arch=i386  tags=bar networks=net1,^net2",

	effectiveEnvironCons: "cpu-cores=12 root-disk=10G arch=i386  tags=bar networks=net1,^net2",
	effectiveServiceCons: "cpu-cores=42 root-disk=20G arch=amd64 tags=foo,bar networks=^dmz,db",
	effectiveUnitCons:    "cpu-cores=42 root-disk=20G arch=amd64 tags=foo,bar networks=^dmz,db",
	effectiveMachineCons: "cpu-cores=42 root-disk=20G arch=amd64 tags=foo,bar networks=^dmz,db",
}, {
	about:        "non-empty constraints override conflicting set fallbacks",
	consToSet:    "mem=8G arch=amd64 cpu-cores=4 tags=bar",
	consFallback: "instance-type=small cpu-power=1000", // instance-type conflicts mem, arch

	effectiveEnvironCons: "instance-type=small cpu-power=1000",
	effectiveServiceCons: "mem=8G arch=amd64 cpu-cores=4 tags=bar",
	// both of the following contain the explicitly set constraints after
	// resolving any conflicts with fallbacks (by dropping them).
	effectiveUnitCons:    "mem=8G arch=amd64 cpu-cores=4 tags=bar cpu-power=1000",
	effectiveMachineCons: "mem=8G arch=amd64 cpu-cores=4 tags=bar cpu-power=1000",
}, {
<<<<<<< HEAD
	about:        "set fallbacks are overriden differently for provisioning and deployment",
	consToSet:    "networks= tags= cpu-power= spaces=bar",
	consFallback: "networks=net1,^net3 tags=foo cpu-power=42",
	// a variation of the above case showing the difference between
	// deployment (service, unit) and provisioning (machine) constraints.
	effectiveEnvironCons: "networks=net1,^net3 tags=foo cpu-power=42",
	effectiveServiceCons: "spaces=bar", // set as given, empty values are dropped
	// unit constraints are the effective service constraints from above,
	// merged with the fallbacks, overriding them.
	effectiveUnitCons: "networks=net1,^net3 tags=foo cpu-power=42 spaces=bar",
	// machine provisioning constraints as set as given (before ignoring
	// explicitly unset values) and then merged with fallbacks, overriding
	// them for all matching explicit values.
	effectiveMachineCons: "spaces=bar",
=======
	about:        "set fallbacks are overriden the same way for provisioning and deployment",
	consToSet:    "networks= tags= cpu-power= spaces=bar",
	consFallback: "networks=net1,^net3 tags=foo cpu-power=42",

	// a variation of the above case showing there's no difference
	// between deployment (service, unit) and provisioning (machine)
	// constraints when it comes to effective values.
	effectiveEnvironCons: "networks=net1,^net3 tags=foo cpu-power=42",
	effectiveServiceCons: "cpu-power= tags= spaces=bar networks=",
	effectiveUnitCons:    "cpu-power= tags= spaces=bar networks=",
	effectiveMachineCons: "cpu-power= tags= spaces=bar networks=",
>>>>>>> 84dbb646
}, {
	about:        "container type can only be used for deployment, not provisioning",
	consToSet:    "container=kvm arch=amd64",
	consFallback: "container=lxc mem=8G",
<<<<<<< HEAD
	// service deployment constraints are transformed into machine
	// provisioning constraints, and the container type only makes
	// sense currently as a deployment constraint, it's cleared when
	// merging service/environment deployment constraints into
=======

	// service deployment constraints are transformed into machine
	// provisioning constraints, and the container type only makes
	// sense currently as a deployment constraint, so it's cleared
	// when merging service/environment deployment constraints into
>>>>>>> 84dbb646
	// effective machine provisioning constraints.
	effectiveEnvironCons: "container=lxc mem=8G",
	effectiveServiceCons: "container=kvm arch=amd64",
	effectiveUnitCons:    "container=kvm mem=8G arch=amd64",
	effectiveMachineCons: "mem=8G arch=amd64",
}}

func (s *constraintsValidationSuite) TestMachineConstraints(c *gc.C) {
	for i, t := range setConstraintsTests {
		c.Logf(
			"test %d: %s\nconsToSet: %q\nconsFallback: %q\n",
			i, t.about, t.consToSet, t.consFallback,
		)
		// Set fallbacks as environment constraints and verify them.
		err := s.State.SetEnvironConstraints(constraints.MustParse(t.consFallback))
		c.Check(err, jc.ErrorIsNil)
		econs, err := s.State.EnvironConstraints()
		c.Check(econs, jc.DeepEquals, constraints.MustParse(t.effectiveEnvironCons))
		// Set the machine provisioning constraints.
		m, err := s.addOneMachine(c, constraints.MustParse(t.consToSet))
		c.Check(err, jc.ErrorIsNil)
		// New machine provisioning constraints get merged with the fallbacks.
		cons, err := m.Constraints()
		c.Check(err, jc.ErrorIsNil)
		c.Check(cons, jc.DeepEquals, constraints.MustParse(t.effectiveMachineCons))
		// Changing them should result in the same result before provisioning.
		err = m.SetConstraints(constraints.MustParse(t.consToSet))
		c.Check(err, jc.ErrorIsNil)
		cons, err = m.Constraints()
		c.Check(err, jc.ErrorIsNil)
		c.Check(cons, jc.DeepEquals, constraints.MustParse(t.effectiveMachineCons))
	}
}

func (s *constraintsValidationSuite) TestServiceConstraints(c *gc.C) {
	charm := s.AddTestingCharm(c, "wordpress")
	service := s.AddTestingService(c, "wordpress", charm)
	for i, t := range setConstraintsTests {
		c.Logf(
			"test %d: %s\nconsToSet: %q\nconsFallback: %q\n",
			i, t.about, t.consToSet, t.consFallback,
		)
		// Set fallbacks as environment constraints and verify them.
		err := s.State.SetEnvironConstraints(constraints.MustParse(t.consFallback))
		c.Check(err, jc.ErrorIsNil)
		econs, err := s.State.EnvironConstraints()
		c.Check(econs, jc.DeepEquals, constraints.MustParse(t.effectiveEnvironCons))
		// Set the service deployment constraints.
		err = service.SetConstraints(constraints.MustParse(t.consToSet))
		c.Check(err, jc.ErrorIsNil)
		u, err := service.AddUnit()
		c.Check(err, jc.ErrorIsNil)
		// New unit deployment constraints get merged with the fallbacks.
		ucons, err := u.Constraints()
		c.Check(err, jc.ErrorIsNil)
		c.Check(*ucons, jc.DeepEquals, constraints.MustParse(t.effectiveUnitCons))
		// Service constraints remain as set.
		scons, err := service.Constraints()
		c.Check(err, jc.ErrorIsNil)
		c.Check(scons, jc.DeepEquals, constraints.MustParse(t.effectiveServiceCons))
	}
}<|MERGE_RESOLUTION|>--- conflicted
+++ resolved
@@ -68,60 +68,11 @@
 	effectiveUnitCons:    "instance-type=foo-42 cpu-power=9001 spaces=bar networks=net1,^net2",
 	effectiveMachineCons: "instance-type=foo-42 cpu-power=9001 spaces=bar networks=net1,^net2",
 }, {
-<<<<<<< HEAD
-	about:        "(implicitly) empty constraints override set fallbacks except for services",
-=======
 	about:        "(implicitly) empty constraints never override explictly set fallbacks",
->>>>>>> 84dbb646
 	consToSet:    "",
 	consFallback: "arch=amd64 cpu-cores=42 mem=2G tags=foo networks=net1,^net2",
 
 	effectiveEnvironCons: "arch=amd64 cpu-cores=42 mem=2G tags=foo networks=net1,^net2",
-<<<<<<< HEAD
-	effectiveServiceCons: "", // set as given and not merged with fallbacks like below
-	effectiveUnitCons:    "arch=amd64 cpu-cores=42 mem=2G tags=foo networks=net1,^net2",
-	// set as given, then merged with fallbacks; since it's empty, it
-	// inherits everything from fallbacks; like the unit, but only
-	// because the service constraints are also empty.
-	effectiveMachineCons: "arch=amd64 cpu-cores=42 mem=2G tags=foo networks=net1,^net2",
-}, {
-	about:        "(explicitly) empty constraints are OK and stored as empty",
-	consToSet:    "cpu-cores= cpu-power= root-disk= instance-type= container= tags= spaces= networks=",
-	consFallback: "",
-	// cons.MustParse("") != cons.MustParse("mem= arch="), but when we
-	// store them in a state document, they are considered equal and
-	// empty values are never stored or read back as non-empty.
-	// Explicit empty values like "mem=" are only respected when
-	// merging given constraints with environment fallbacks (causing
-	// matching fallback values to be dropped).
-	effectiveEnvironCons: "",
-	effectiveServiceCons: "",
-	effectiveUnitCons:    "",
-	effectiveMachineCons: "",
-}, {
-	about:        "(explicitly) empty fallback constraints are OK and stored as empty",
-	consToSet:    "",
-	consFallback: "cpu-cores= cpu-power= root-disk= instance-type= container= tags= spaces= networks=",
-	// same reason as above, however since the environment are only
-	// used as fallbacks there effectively is no difference between
-	// setting "mem=", "mem=0", or omitting it altogether.
-	effectiveEnvironCons: "",
-	effectiveServiceCons: "",
-	effectiveUnitCons:    "",
-	effectiveMachineCons: "",
-}, {
-	about:        "(explicitly) empty constraints and fallbacks are OK and stored as empty",
-	consToSet:    "arch= mem= cpu-cores= container=",
-	consFallback: "cpu-cores= cpu-power= root-disk= instance-type= container= tags= spaces= networks=",
-	// even though the explicitly empty values override the fallbacks,
-	// all are empty so result is the same when stored.
-	effectiveEnvironCons: "",
-	effectiveServiceCons: "",
-	effectiveUnitCons:    "",
-	effectiveMachineCons: "",
-}, {
-	about:        "(explicitly) empty constraints override set fallbacks for provisioning",
-=======
 	effectiveServiceCons: "", // set as given.
 	effectiveUnitCons:    "arch=amd64 cpu-cores=42 mem=2G tags=foo networks=net1,^net2",
 	// set as given, then merged with fallbacks; since consToSet is
@@ -157,24 +108,13 @@
 	effectiveMachineCons: "arch= cpu-cores= cpu-power= mem= root-disk= tags= spaces= networks=", // container= is dropped
 }, {
 	about:        "(explicitly) empty constraints override set fallbacks for deployment and provisioning",
->>>>>>> 84dbb646
 	consToSet:    "cpu-cores= arch= spaces= networks= cpu-power=",
 	consFallback: "cpu-cores=42 arch=amd64 tags=foo spaces=default,^dmz mem=4G",
 
 	effectiveEnvironCons: "cpu-cores=42 arch=amd64 tags=foo spaces=default,^dmz mem=4G",
-<<<<<<< HEAD
-	effectiveServiceCons: "", // stored as empty, so units will inherit just the fallbacks
-	effectiveUnitCons:    "cpu-cores=42 arch=amd64 tags=foo spaces=default,^dmz mem=4G",
-	// machine constraints have no empty service constraints to inherit here,
-	// so they will override any matching fallbacks (tags, cpu-core, arch, spaces)
-	// with an explicit value (empty or not), while any not set explicitly will be
-	// inherited from then fallbacks only.
-	effectiveMachineCons: "tags=foo mem=4G",
-=======
 	effectiveServiceCons: "cpu-cores= arch= spaces= networks= cpu-power=",
 	effectiveUnitCons:    "arch= cpu-cores= cpu-power= mem=4G tags=foo spaces= networks=",
 	effectiveMachineCons: "arch= cpu-cores= cpu-power= mem=4G tags=foo spaces= networks=",
->>>>>>> 84dbb646
 	// we're also checking if m.SetConstraints() does the same with
 	// regards to the effective constraints as AddMachine(), because
 	// some of these tests proved they had different behavior (i.e.
@@ -184,11 +124,7 @@
 	consToSet:    "cpu-cores=42 root-disk=20G arch=amd64 tags=foo,bar networks=^dmz,db",
 	consFallback: "cpu-cores= arch= tags=",
 
-<<<<<<< HEAD
-	effectiveEnvironCons: "", // like the other cases when environ constraints end up empty.
-=======
 	effectiveEnvironCons: "cpu-cores= arch= tags=",
->>>>>>> 84dbb646
 	effectiveServiceCons: "cpu-cores=42 root-disk=20G arch=amd64 tags=foo,bar networks=^dmz,db",
 	effectiveUnitCons:    "cpu-cores=42 root-disk=20G arch=amd64 tags=foo,bar networks=^dmz,db",
 	effectiveMachineCons: "cpu-cores=42 root-disk=20G arch=amd64 tags=foo,bar networks=^dmz,db",
@@ -213,22 +149,6 @@
 	effectiveUnitCons:    "mem=8G arch=amd64 cpu-cores=4 tags=bar cpu-power=1000",
 	effectiveMachineCons: "mem=8G arch=amd64 cpu-cores=4 tags=bar cpu-power=1000",
 }, {
-<<<<<<< HEAD
-	about:        "set fallbacks are overriden differently for provisioning and deployment",
-	consToSet:    "networks= tags= cpu-power= spaces=bar",
-	consFallback: "networks=net1,^net3 tags=foo cpu-power=42",
-	// a variation of the above case showing the difference between
-	// deployment (service, unit) and provisioning (machine) constraints.
-	effectiveEnvironCons: "networks=net1,^net3 tags=foo cpu-power=42",
-	effectiveServiceCons: "spaces=bar", // set as given, empty values are dropped
-	// unit constraints are the effective service constraints from above,
-	// merged with the fallbacks, overriding them.
-	effectiveUnitCons: "networks=net1,^net3 tags=foo cpu-power=42 spaces=bar",
-	// machine provisioning constraints as set as given (before ignoring
-	// explicitly unset values) and then merged with fallbacks, overriding
-	// them for all matching explicit values.
-	effectiveMachineCons: "spaces=bar",
-=======
 	about:        "set fallbacks are overriden the same way for provisioning and deployment",
 	consToSet:    "networks= tags= cpu-power= spaces=bar",
 	consFallback: "networks=net1,^net3 tags=foo cpu-power=42",
@@ -240,23 +160,15 @@
 	effectiveServiceCons: "cpu-power= tags= spaces=bar networks=",
 	effectiveUnitCons:    "cpu-power= tags= spaces=bar networks=",
 	effectiveMachineCons: "cpu-power= tags= spaces=bar networks=",
->>>>>>> 84dbb646
 }, {
 	about:        "container type can only be used for deployment, not provisioning",
 	consToSet:    "container=kvm arch=amd64",
 	consFallback: "container=lxc mem=8G",
-<<<<<<< HEAD
-	// service deployment constraints are transformed into machine
-	// provisioning constraints, and the container type only makes
-	// sense currently as a deployment constraint, it's cleared when
-	// merging service/environment deployment constraints into
-=======
 
 	// service deployment constraints are transformed into machine
 	// provisioning constraints, and the container type only makes
 	// sense currently as a deployment constraint, so it's cleared
 	// when merging service/environment deployment constraints into
->>>>>>> 84dbb646
 	// effective machine provisioning constraints.
 	effectiveEnvironCons: "container=lxc mem=8G",
 	effectiveServiceCons: "container=kvm arch=amd64",
