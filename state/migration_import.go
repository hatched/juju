// Copyright 2016 Canonical Ltd.
// Licensed under the AGPLv3, see LICENCE file for details.

package state

import (
	"github.com/juju/errors"
	"github.com/juju/loggo"
	"gopkg.in/juju/charm.v6-unstable"
	"gopkg.in/mgo.v2/txn"

	"github.com/juju/juju/constraints"
	"github.com/juju/juju/environs/config"
	"github.com/juju/juju/instance"
	"github.com/juju/juju/state/migration"
	"github.com/juju/juju/tools"
	"github.com/juju/juju/version"
)

// Import the database agnostic model representation into the database.
func (st *State) Import(model migration.Model) (_ *Model, _ *State, err error) {
	logger := loggo.GetLogger("juju.state.import-model")
	logger.Debugf("import starting for model %s", model.Tag().Id())
	// At this stage, attempting to import a model with the same
	// UUID as an existing model will error.
	tag := model.Tag()
	_, err = st.GetModel(tag)
	if err == nil {
		// We have an existing matching model.
		return nil, nil, errors.AlreadyExistsf("model with UUID %s", tag.Id())
	} else if !errors.IsNotFound(err) {
		return nil, nil, errors.Trace(err)
	}

	// Create the model.
	cfg, err := config.New(config.NoDefaults, model.Config())
	if err != nil {
		return nil, nil, errors.Trace(err)
	}
	dbModel, newSt, err := st.NewModel(cfg, model.Owner())
	if err != nil {
		return nil, nil, errors.Trace(err)
	}
	logger.Debugf("model created %s/%s", dbModel.Owner().Canonical(), dbModel.Name())
	defer func() {
		if err != nil {
			newSt.Close()
		}
	}()

	if latest := model.LatestToolsVersion(); latest != version.Zero {
		if err := dbModel.UpdateLatestToolsVersion(latest); err != nil {
			return nil, nil, errors.Trace(err)
		}
	}

	if annotations := model.Annotations(); len(annotations) > 0 {
		if err := newSt.SetAnnotations(dbModel, annotations); err != nil {
			return nil, nil, errors.Trace(err)
		}
	}

	// I would have loved to use import, but that is a reserved word.
	restore := importer{
		st:      newSt,
		dbModel: dbModel,
		model:   model,
		logger:  logger,
	}
	if err := newSt.SetModelConstraints(restore.constraints(model.Constraints())); err != nil {
		return nil, nil, errors.Annotate(err, "model constraints")
	}

	if err := restore.modelUsers(); err != nil {
		return nil, nil, errors.Annotate(err, "modelUsers")
	}
	if err := restore.machines(); err != nil {
		return nil, nil, errors.Annotate(err, "machines")
	}
	if err := restore.services(); err != nil {
		return nil, nil, errors.Annotate(err, "services")
	}
	if err := restore.relations(); err != nil {
		return nil, nil, errors.Annotate(err, "relations")
	}

	// NOTE: at the end of the import make sure that the mode of the model
	// is set to "imported" not "active" (or whatever we call it). This way
	// we don't start model workers for it before the migration process
	// is complete.

	// Update the sequences to match that the source.

	logger.Debugf("import success")
	return dbModel, newSt, nil
}

type importer struct {
	st      *State
	dbModel *Model
	model   migration.Model
	logger  loggo.Logger
	// serviceUnits is populated at the end of loading the services, and is a
	// map of service name to units of that service.
	serviceUnits map[string][]*Unit
}

func (i *importer) modelUsers() error {
	i.logger.Debugf("importing users")

	// The user that was auto-added when we created the model will have
	// the wrong DateCreated, so we remove it, and add in all the users we
	// know about. It is also possible that the owner of the model no
	// longer has access to the model due to changes over time.
	if err := i.st.RemoveModelUser(i.dbModel.Owner()); err != nil {
		return errors.Trace(err)
	}

	users := i.model.Users()
	modelUUID := i.dbModel.UUID()
	var ops []txn.Op
	for _, user := range users {
		ops = append(ops, createModelUserOp(
			modelUUID,
			user.Name(),
			user.CreatedBy(),
			user.DisplayName(),
			user.DateCreated(),
			user.ReadOnly()))
	}
	if err := i.st.runTransaction(ops); err != nil {
		return errors.Trace(err)
	}
	// Now set their last connection times.
	for _, user := range users {
		i.logger.Debugf("user %s", user.Name())
		lastConnection := user.LastConnection()
		if lastConnection.IsZero() {
			continue
		}
		envUser, err := i.st.ModelUser(user.Name())
		if err != nil {
			return errors.Trace(err)
		}
		err = envUser.updateLastConnection(lastConnection)
		if err != nil {
			return errors.Trace(err)
		}
	}
	return nil
}

func (i *importer) machines() error {
	i.logger.Debugf("importing machines")
	for _, m := range i.model.Machines() {
		if err := i.machine(m); err != nil {
			i.logger.Errorf("error importing machine: %s", err)
			return errors.Annotate(err, m.Id())
		}
	}

	i.logger.Debugf("importing machines succeeded")
	return nil
}

func (i *importer) machine(m migration.Machine) error {
	// Import this machine, then import its containers.
	i.logger.Debugf("importing machine %s", m.Id())

	// 1. construct a machineDoc
	mdoc, err := i.makeMachineDoc(m)
	if err != nil {
		return errors.Annotatef(err, "machine %s", m.Id())
	}
	// 2. construct enough MachineTemplate to pass into 'insertNewMachineOps'
	//    - adds constraints doc
	//    - adds status doc
	//    - adds requested network doc
	//    - adds machine block devices doc

	// TODO: consider filesystems and volumes
	status := m.Status()
	if status == nil {
		return errors.NotValidf("missing status")
	}
	statusDoc := statusDoc{
		ModelUUID:  i.st.ModelUUID(),
		Status:     Status(status.Value()),
		StatusInfo: status.Message(),
		StatusData: status.Data(),
		Updated:    status.Updated().UnixNano(),
	}
	cons := i.constraints(m.Constraints())
	networks := []string{}
	prereqOps, machineOp := i.st.baseNewMachineOps(mdoc, statusDoc, cons, networks)

	// 3. create op for adding in instance data
	if instance := m.Instance(); instance != nil {
		prereqOps = append(prereqOps, i.machineInstanceOp(mdoc, instance))
	}

	if parentId := ParentId(mdoc.Id); parentId != "" {
		prereqOps = append(prereqOps,
			// Update containers record for host machine.
			i.st.addChildToContainerRefOp(parentId, mdoc.Id),
		)
	}
	// insertNewContainerRefOp adds an empty doc into the containerRefsC
	// collection for the machine being added.
	prereqOps = append(prereqOps, i.st.insertNewContainerRefOp(mdoc.Id))

	// 4. gather prereqs and machine op, run ops.
	ops := append(prereqOps, machineOp)

	// 5. add any ops that we may need to add the opened ports information.
	ops = append(ops, i.machinePortsOps(m)...)

	if err := i.st.runTransaction(ops); err != nil {
		return errors.Trace(err)
	}

	machine := newMachine(i.st, mdoc)
	if annotations := m.Annotations(); len(annotations) > 0 {
		if err := i.st.SetAnnotations(machine, annotations); err != nil {
			return errors.Trace(err)
		}
	}
	if err := i.importStatusHistory(machine.globalKey(), m.StatusHistory()); err != nil {
		return errors.Trace(err)
	}

	// Now that this machine exists in the database, process each of the
	// containers in this machine.
	for _, container := range m.Containers() {
		if err := i.machine(container); err != nil {
			return errors.Annotate(err, container.Id())
		}
	}
	return nil
}

func (i *importer) machinePortsOps(m migration.Machine) []txn.Op {
	var result []txn.Op
	machineId := m.Id()

	for _, ports := range m.NetworkPorts() {
		networkName := ports.NetworkName()
		doc := &portsDoc{
			MachineID:   machineId,
			NetworkName: networkName,
		}
		for _, opened := range ports.OpenPorts() {
			doc.Ports = append(doc.Ports, PortRange{
				UnitName: opened.UnitName(),
				FromPort: opened.FromPort(),
				ToPort:   opened.ToPort(),
				Protocol: opened.Protocol(),
			})
		}
		result = append(result, txn.Op{
			C:      openedPortsC,
			Id:     portsGlobalKey(machineId, networkName),
			Assert: txn.DocMissing,
			Insert: doc,
		})
	}

	return result
}

func (i *importer) machineInstanceOp(mdoc *machineDoc, inst migration.CloudInstance) txn.Op {
	doc := &instanceData{
		DocID:      mdoc.DocID,
		MachineId:  mdoc.Id,
		InstanceId: instance.Id(inst.InstanceId()),
		ModelUUID:  mdoc.ModelUUID,
	}

	if arch := inst.Architecture(); arch != "" {
		doc.Arch = &arch
	}
	if mem := inst.Memory(); mem != 0 {
		doc.Mem = &mem
	}
	if rootDisk := inst.RootDisk(); rootDisk != 0 {
		doc.RootDisk = &rootDisk
	}
	if cores := inst.CpuCores(); cores != 0 {
		doc.CpuCores = &cores
	}
	if power := inst.CpuPower(); power != 0 {
		doc.CpuPower = &power
	}
	if tags := inst.Tags(); len(tags) > 0 {
		doc.Tags = &tags
	}
	if az := inst.AvailabilityZone(); az != "" {
		doc.AvailZone = &az
	}

	return txn.Op{
		C:      instanceDataC,
		Id:     mdoc.DocID,
		Assert: txn.DocMissing,
		Insert: doc,
	}
}

func (i *importer) makeMachineDoc(m migration.Machine) (*machineDoc, error) {
	id := m.Id()
	supported, supportedSet := m.SupportedContainers()
	supportedContainers := make([]instance.ContainerType, len(supported))
	for j, c := range supported {
		supportedContainers[j] = instance.ContainerType(c)
	}
	jobs, err := i.makeMachineJobs(m.Jobs())
	if err != nil {
		return nil, errors.Trace(err)
	}
	return &machineDoc{
		DocID:                    i.st.docID(id),
		Id:                       id,
		ModelUUID:                i.st.ModelUUID(),
		Nonce:                    m.Nonce(),
		Series:                   m.Series(),
		ContainerType:            m.ContainerType(),
		Principals:               nil, // TODO
		Life:                     Alive,
		Tools:                    i.makeTools(m.Tools()),
		Jobs:                     jobs,
		NoVote:                   true,  // State servers can't be migrated yet.
		HasVote:                  false, // State servers can't be migrated yet.
		PasswordHash:             m.PasswordHash(),
		Clean:                    true, // check this later
		Addresses:                i.makeAddresses(m.ProviderAddresses()),
		MachineAddresses:         i.makeAddresses(m.MachineAddresses()),
		PreferredPrivateAddress:  i.makeAddress(m.PreferredPrivateAddress()),
		PreferredPublicAddress:   i.makeAddress(m.PreferredPublicAddress()),
		SupportedContainersKnown: supportedSet,
		SupportedContainers:      supportedContainers,
		Placement:                m.Placement(),
	}, nil
}

func (i *importer) makeMachineJobs(jobs []string) ([]MachineJob, error) {
	// At time of writing, there are three valid jobs. If any jobs gets
	// deprecated or changed in the future, older models that specify those
	// jobs need to be handled here.
	result := make([]MachineJob, 0, len(jobs))
	for _, job := range jobs {
		switch job {
		case "host-units":
			result = append(result, JobHostUnits)
		case "api-server":
			result = append(result, JobManageModel)
		case "manage-networking":
			result = append(result, JobManageNetworking)
		default:
			return nil, errors.Errorf("unknown machine job: %q", job)
		}
	}
	return result, nil
}

func (i *importer) makeTools(t migration.AgentTools) *tools.Tools {
	if t == nil {
		return nil
	}
	return &tools.Tools{
		Version: t.Version(),
		URL:     t.URL(),
		SHA256:  t.SHA256(),
		Size:    t.Size(),
	}
}

func (i *importer) makeAddress(addr migration.Address) address {
	if addr == nil {
		return address{}
	}
	return address{
		Value:       addr.Value(),
		AddressType: addr.Type(),
		NetworkName: addr.NetworkName(),
		Scope:       addr.Scope(),
		Origin:      addr.Origin(),
	}
}

func (i *importer) makeAddresses(addrs []migration.Address) []address {
	result := make([]address, len(addrs))
	for j, addr := range addrs {
		result[j] = i.makeAddress(addr)
	}
	return result
}

func (i *importer) services() error {
	i.logger.Debugf("importing services")
	for _, s := range i.model.Services() {
		if err := i.service(s); err != nil {
			i.logger.Errorf("error importing service %s: %s", s.Name(), err)
			return errors.Annotate(err, s.Name())
		}
	}

	if err := i.loadUnits(); err != nil {
		return errors.Annotate(err, "loading new units from db")
	}
	i.logger.Debugf("importing services succeeded")
	return nil
}

func (i *importer) loadUnits() error {
	unitsCollection, closer := i.st.getCollection(unitsC)
	defer closer()

	docs := []unitDoc{}
	err := unitsCollection.Find(nil).All(&docs)
	if err != nil {
		return errors.Annotate(err, "cannot get all units")
	}

	result := make(map[string][]*Unit)
	for _, doc := range docs {
		units := result[doc.Service]
		result[doc.Service] = append(units, newUnit(i.st, &doc))
	}
	i.serviceUnits = result
	return nil

}

// makeStatusDoc assumes status is non-nil.
func (i *importer) makeStatusDoc(status migration.Status) statusDoc {
	return statusDoc{
		Status:     Status(status.Value()),
		StatusInfo: status.Message(),
		StatusData: status.Data(),
		Updated:    status.Updated().UnixNano(),
	}
}

func (i *importer) service(s migration.Service) error {
	// Import this service, then soon, its units.
	i.logger.Debugf("importing service %s", s.Name())

	// 1. construct a serviceDoc
	sdoc, err := i.makeServiceDoc(s)
	if err != nil {
		return errors.Trace(err)
	}

	// 2. construct a statusDoc
	status := s.Status()
	if status == nil {
		return errors.NotValidf("missing status")
	}
	statusDoc := i.makeStatusDoc(status)
	// TODO: update never set malarky... maybe...

	ops := addServiceOps(i.st, addServiceOpsArgs{
		serviceDoc:  sdoc,
		statusDoc:   statusDoc,
		constraints: i.constraints(s.Constraints()),
		// networks         TODO,
		// storage          TODO,
		settings:           s.Settings(),
		settingsRefCount:   s.SettingsRefCount(),
		leadershipSettings: s.LeadershipSettings(),
	})

	if err := i.st.runTransaction(ops); err != nil {
		return errors.Trace(err)
	}

	svc := newService(i.st, sdoc)
	if annotations := s.Annotations(); len(annotations) > 0 {
		if err := i.st.SetAnnotations(svc, annotations); err != nil {
			return errors.Trace(err)
		}
	}
	if err := i.importStatusHistory(svc.globalKey(), s.StatusHistory()); err != nil {
		return errors.Trace(err)
	}

	for _, unit := range s.Units() {
		if err := i.unit(s, unit); err != nil {
			return errors.Trace(err)
		}
	}

	return nil
}

func (i *importer) unit(s migration.Service, u migration.Unit) error {
	i.logger.Debugf("importing unit %s", u.Name())

	// 1. construct a unitDoc
	udoc, err := i.makeUnitDoc(s, u)
	if err != nil {
		return errors.Trace(err)
	}

	// 2. construct a statusDoc for the workload status and agent status
	agentStatus := u.AgentStatus()
	if agentStatus == nil {
		return errors.NotValidf("missing agent status")
	}
	agentStatusDoc := i.makeStatusDoc(agentStatus)

	workloadStatus := u.WorkloadStatus()
	if workloadStatus == nil {
		return errors.NotValidf("missing workload status")
	}
	workloadStatusDoc := i.makeStatusDoc(workloadStatus)

	ops := addUnitOps(i.st, addUnitOpsArgs{
		unitDoc:           udoc,
		agentStatusDoc:    agentStatusDoc,
		workloadStatusDoc: workloadStatusDoc,
		meterStatusDoc: &meterStatusDoc{
			Code: u.MeterStatusCode(),
			Info: u.MeterStatusInfo(),
		},
	})
	// We should only have constraints for principal agents.
	// We don't encode that business logic here, if there are constraints
	// in the imported model, we put them in the database.
	if cons := u.Constraints(); cons != nil {
		agentGlobalKey := unitAgentGlobalKey(u.Name())
		ops = append(ops, createConstraintsOp(i.st, agentGlobalKey, i.constraints(cons)))
	}

	if err := i.st.runTransaction(ops); err != nil {
		return errors.Trace(err)
	}

	unit := newUnit(i.st, udoc)
	if annotations := u.Annotations(); len(annotations) > 0 {
		if err := i.st.SetAnnotations(unit, annotations); err != nil {
			return errors.Trace(err)
		}
	}
	if err := i.importStatusHistory(unit.globalKey(), u.WorkloadStatusHistory()); err != nil {
		return errors.Trace(err)
	}
	if err := i.importStatusHistory(unit.globalAgentKey(), u.AgentStatusHistory()); err != nil {
		return errors.Trace(err)
	}

	return nil
}

func (i *importer) makeServiceDoc(s migration.Service) (*serviceDoc, error) {
	charmUrl, err := charm.ParseURL(s.CharmURL())
	if err != nil {
		return nil, errors.Trace(err)
	}

	return &serviceDoc{
		Name:        s.Name(),
		Series:      s.Series(),
		Subordinate: s.Subordinate(),
		CharmURL:    charmUrl,
		ForceCharm:  s.ForceCharm(),
		Life:        Alive,
		UnitCount:   len(s.Units()),
		// RelationCount:  TODO,
		Exposed:           s.Exposed(),
		MinUnits:          s.MinUnits(),
		MetricCredentials: s.MetricsCredentials(),
	}, nil
}

func (i *importer) makeUnitDoc(s migration.Service, u migration.Unit) (*unitDoc, error) {
	// NOTE: if we want to support units having different charms deployed
	// than the service recomments and migrate that, then we should serialize
	// the chrm url for each unit rather than grabbing the services charm url.
	// Currently the units charm url matching the service is a precondiation
	// to migration.
	charmUrl, err := charm.ParseURL(s.CharmURL())
	if err != nil {
		return nil, errors.Trace(err)
	}

	var subordinates []string
	if subs := u.Subordinates(); len(subs) > 0 {
		for _, s := range subs {
			subordinates = append(subordinates, s.Id())
		}
	}

	return &unitDoc{
		Name:         u.Name(),
		Service:      s.Name(),
		Series:       s.Series(),
		CharmURL:     charmUrl,
		Principal:    u.Principal().Id(),
		Subordinates: subordinates,
		// StorageAttachmentCount int `bson:"storageattachmentcount"`
		MachineId:    u.Machine().Id(),
		Tools:        i.makeTools(u.Tools()),
		Life:         Alive,
		PasswordHash: u.PasswordHash(),
	}, nil
}

func (i *importer) relations() error {
	i.logger.Debugf("importing relations")
	for _, r := range i.model.Relations() {
		if err := i.relation(r); err != nil {
			i.logger.Errorf("error importing relation %s: %s", r.Key(), err)
			return errors.Annotate(err, r.Key())
		}
	}

	i.logger.Debugf("importing relations succeeded")
	return nil
}

func (i *importer) relation(rel migration.Relation) error {
	relationDoc := i.makeRelationDoc(rel)
	ops := []txn.Op{
		{
			C:      relationsC,
			Id:     relationDoc.Key,
			Assert: txn.DocMissing,
			Insert: relationDoc,
		},
	}

	dbRelation := newRelation(i.st, relationDoc)
	// Add an op that adds the relation scope document for each
	// unit of the service, and an op that adds the relation settings
	// for each unit.
	for _, endpoint := range rel.Endpoints() {
		units := i.serviceUnits[endpoint.ServiceName()]
		for _, unit := range units {
			ru, err := dbRelation.Unit(unit)
			if err != nil {
				return errors.Trace(err)
			}
			ruKey := ru.key()
			ops = append(ops, txn.Op{
				C:      relationScopesC,
				Id:     ruKey,
				Assert: txn.DocMissing,
				Insert: relationScopeDoc{
					Key: ruKey,
				},
			},
				createSettingsOp(ruKey, endpoint.Settings(unit.Name())),
			)
		}
	}

	if err := i.st.runTransaction(ops); err != nil {
		return errors.Trace(err)
	}

	return nil
}

func (i *importer) makeRelationDoc(rel migration.Relation) *relationDoc {
	endpoints := rel.Endpoints()
	doc := &relationDoc{
		Key:       rel.Key(),
		Id:        rel.Id(),
		Endpoints: make([]Endpoint, len(endpoints)),
		Life:      Alive,
	}
	for i, ep := range endpoints {
		doc.Endpoints[i] = Endpoint{
			ServiceName: ep.ServiceName(),
			Relation: charm.Relation{
				Name:      ep.Name(),
				Role:      charm.RelationRole(ep.Role()),
				Interface: ep.Interface(),
				Optional:  ep.Optional(),
				Limit:     ep.Limit(),
				Scope:     charm.RelationScope(ep.Scope()),
			},
		}
		doc.UnitCount += ep.UnitCount()
	}
	return doc
}

<<<<<<< HEAD
func (i *importer) importStatusHistory(globalKey string, history []migration.Status) error {
	docs := make([]interface{}, len(history))
	for i, status := range history {
		docs[i] = historicalStatusDoc{
			GlobalKey:  globalKey,
			Status:     Status(status.Value()),
			StatusInfo: status.Message(),
			StatusData: status.Data(),
			Updated:    status.Updated().UnixNano(),
		}
	}

	statusHistory, closer := i.st.getCollection(statusesHistoryC)
	defer closer()

	if err := statusHistory.Writeable().Insert(docs...); err != nil {
		return errors.Trace(err)
	}
	return nil
=======
func (i *importer) constraints(cons migration.Constraints) constraints.Value {
	var result constraints.Value
	if cons == nil {
		return result
	}

	if arch := cons.Architecture(); arch != "" {
		result.Arch = &arch
	}
	if container := instance.ContainerType(cons.Container()); container != "" {
		result.Container = &container
	}
	if cores := cons.CpuCores(); cores != 0 {
		result.CpuCores = &cores
	}
	if power := cons.CpuPower(); power != 0 {
		result.CpuPower = &power
	}
	if inst := cons.InstanceType(); inst != "" {
		result.InstanceType = &inst
	}
	if mem := cons.Memory(); mem != 0 {
		result.Mem = &mem
	}
	if disk := cons.RootDisk(); disk != 0 {
		result.RootDisk = &disk
	}
	if spaces := cons.Spaces(); len(spaces) > 0 {
		result.Spaces = &spaces
	}
	if tags := cons.Tags(); len(tags) > 0 {
		result.Tags = &tags
	}
	return result
>>>>>>> 99015df1
}<|MERGE_RESOLUTION|>--- conflicted
+++ resolved
@@ -687,7 +687,6 @@
 	return doc
 }
 
-<<<<<<< HEAD
 func (i *importer) importStatusHistory(globalKey string, history []migration.Status) error {
 	docs := make([]interface{}, len(history))
 	for i, status := range history {
@@ -707,7 +706,8 @@
 		return errors.Trace(err)
 	}
 	return nil
-=======
+}
+
 func (i *importer) constraints(cons migration.Constraints) constraints.Value {
 	var result constraints.Value
 	if cons == nil {
@@ -742,5 +742,4 @@
 		result.Tags = &tags
 	}
 	return result
->>>>>>> 99015df1
 }