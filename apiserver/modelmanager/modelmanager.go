--- conflicted
+++ resolved
@@ -211,11 +211,7 @@
 	// NOTE: check the agent-version of the config, and if it is > the current
 	// version, it is not supported, also check existing tools, and if we don't
 	// have tools for that version, also die.
-<<<<<<< HEAD
-	model, st, err := em.state.NewModel(state.ModelArgs{Config: newConfig, Owner: ownerTag})
-=======
-	model, st, err := mm.state.NewModel(newConfig, ownerTag)
->>>>>>> bf9f60bd
+	model, st, err := mm.state.NewModel(state.ModelArgs{Config: newConfig, Owner: ownerTag})
 	if err != nil {
 		return result, errors.Annotate(err, "failed to create new model")
 	}
