// Copyright 2013 Canonical Ltd.
// Licensed under the AGPLv3, see LICENCE file for details.

package common_test

import (
	"bytes"
	"fmt"
	"os"
	"time"

	gc "launchpad.net/gocheck"
	"launchpad.net/loggo"

	"launchpad.net/juju-core/constraints"
	"launchpad.net/juju-core/environs"
	"launchpad.net/juju-core/environs/bootstrap"
	"launchpad.net/juju-core/environs/cloudinit"
	"launchpad.net/juju-core/environs/config"
	"launchpad.net/juju-core/environs/storage"
	envtesting "launchpad.net/juju-core/environs/testing"
	"launchpad.net/juju-core/instance"
	"launchpad.net/juju-core/provider/common"
	coretesting "launchpad.net/juju-core/testing"
	jc "launchpad.net/juju-core/testing/checkers"
	"launchpad.net/juju-core/testing/testbase"
	"launchpad.net/juju-core/tools"
)

type BootstrapSuite struct {
	testbase.LoggingSuite
	envtesting.ToolsFixture
}

var _ = gc.Suite(&BootstrapSuite{})

type cleaner interface {
	AddCleanup(testbase.CleanupFunc)
}

func (s *BootstrapSuite) SetUpTest(c *gc.C) {
	s.LoggingSuite.SetUpTest(c)
	s.ToolsFixture.SetUpTest(c)
	s.PatchValue(common.ConnectSSH, func(host, checkHostScript string) error {
		return fmt.Errorf("mock connection failure to %s", host)
	})
}

func (s *BootstrapSuite) TearDownTest(c *gc.C) {
	s.ToolsFixture.TearDownTest(c)
	s.LoggingSuite.TearDownTest(c)
}

func newStorage(suite cleaner, c *gc.C) storage.Storage {
	closer, stor, _ := envtesting.CreateLocalTestStorage(c)
	suite.AddCleanup(func(*gc.C) { closer.Close() })
	envtesting.UploadFakeTools(c, stor)
	return stor
}

func minimalConfig(c *gc.C) *config.Config {
	attrs := map[string]interface{}{
		"name":           "whatever",
		"type":           "anything, really",
		"ca-cert":        coretesting.CACert,
		"ca-private-key": coretesting.CAKey,
	}
	cfg, err := config.New(config.UseDefaults, attrs)
	c.Assert(err, gc.IsNil)
	return cfg
}

func configGetter(c *gc.C) configFunc {
	cfg := minimalConfig(c)
	return func() *config.Config { return cfg }
}

// bootstrapContext creates a BootstrapContext which
// writes stderr to the bytes.Buffer returned.
func bootstrapContext(c *gc.C) (ctx environs.BootstrapContext, stderr *bytes.Buffer) {
	cmdContext := coretesting.Context(c)
	stderr = &bytes.Buffer{}
	cmdContext.Stderr = stderr
	return envtesting.NewBootstrapContext(cmdContext), stderr
}

func (s *BootstrapSuite) TestCannotWriteStateFile(c *gc.C) {
	brokenStorage := &mockStorage{
		Storage: newStorage(s, c),
		putErr:  fmt.Errorf("noes!"),
	}
	env := &mockEnviron{storage: brokenStorage}
	ctx, _ := bootstrapContext(c)
	err := common.Bootstrap(ctx, env, constraints.Value{})
	c.Assert(err, gc.ErrorMatches, "cannot create initial state file: noes!")
}

func (s *BootstrapSuite) TestCannotStartInstance(c *gc.C) {
	stor := newStorage(s, c)
	checkURL, err := stor.URL(bootstrap.StateFile)
	c.Assert(err, gc.IsNil)
	checkCons := constraints.MustParse("mem=8G")

	startInstance := func(
		cons constraints.Value, possibleTools tools.List, mcfg *cloudinit.MachineConfig,
	) (
		instance.Instance, *instance.HardwareCharacteristics, error,
	) {
		c.Assert(cons, gc.DeepEquals, checkCons)
		c.Assert(mcfg, gc.DeepEquals, environs.NewBootstrapMachineConfig(checkURL, mcfg.SystemPrivateSSHKey))
		return nil, nil, fmt.Errorf("meh, not started")
	}

	env := &mockEnviron{
		storage:       stor,
		startInstance: startInstance,
		config:        configGetter(c),
	}

	ctx, _ := bootstrapContext(c)
	err = common.Bootstrap(ctx, env, checkCons)
	c.Assert(err, gc.ErrorMatches, "cannot start bootstrap instance: meh, not started")
}

func (s *BootstrapSuite) TestCannotRecordStartedInstance(c *gc.C) {
	innerStorage := newStorage(s, c)
	stor := &mockStorage{Storage: innerStorage}

	startInstance := func(
		_ constraints.Value, _ tools.List, _ *cloudinit.MachineConfig,
	) (
		instance.Instance, *instance.HardwareCharacteristics, error,
	) {
		stor.putErr = fmt.Errorf("suddenly a wild blah")
		return &mockInstance{id: "i-blah"}, nil, nil
	}

	var stopped []instance.Instance
	stopInstances := func(instances []instance.Instance) error {
		stopped = append(stopped, instances...)
		return nil
	}

	env := &mockEnviron{
		storage:       stor,
		startInstance: startInstance,
		stopInstances: stopInstances,
		config:        configGetter(c),
	}

	ctx, _ := bootstrapContext(c)
	err := common.Bootstrap(ctx, env, constraints.Value{})
	c.Assert(err, gc.ErrorMatches, "cannot save state: suddenly a wild blah")
	c.Assert(stopped, gc.HasLen, 1)
	c.Assert(stopped[0].Id(), gc.Equals, instance.Id("i-blah"))
}

func (s *BootstrapSuite) TestCannotRecordThenCannotStop(c *gc.C) {
	innerStorage := newStorage(s, c)
	stor := &mockStorage{Storage: innerStorage}

	startInstance := func(
		_ constraints.Value, _ tools.List, _ *cloudinit.MachineConfig,
	) (
		instance.Instance, *instance.HardwareCharacteristics, error,
	) {
		stor.putErr = fmt.Errorf("suddenly a wild blah")
		return &mockInstance{id: "i-blah"}, nil, nil
	}

	var stopped []instance.Instance
	stopInstances := func(instances []instance.Instance) error {
		stopped = append(stopped, instances...)
		return fmt.Errorf("bork bork borken")
	}

	tw := &loggo.TestWriter{}
	c.Assert(loggo.RegisterWriter("bootstrap-tester", tw, loggo.DEBUG), gc.IsNil)
	defer loggo.RemoveWriter("bootstrap-tester")

	env := &mockEnviron{
		storage:       stor,
		startInstance: startInstance,
		stopInstances: stopInstances,
		config:        configGetter(c),
	}

	ctx, _ := bootstrapContext(c)
	err := common.Bootstrap(ctx, env, constraints.Value{})
	c.Assert(err, gc.ErrorMatches, "cannot save state: suddenly a wild blah")
	c.Assert(stopped, gc.HasLen, 1)
	c.Assert(stopped[0].Id(), gc.Equals, instance.Id("i-blah"))
	c.Assert(tw.Log, jc.LogMatches, []jc.SimpleMessage{{
		loggo.ERROR, `cannot stop failed bootstrap instance "i-blah": bork bork borken`,
	}})
}

func (s *BootstrapSuite) TestSuccess(c *gc.C) {
	stor := newStorage(s, c)
	checkInstanceId := "i-success"
	checkHardware := instance.MustParseHardware("mem=2T")

	checkURL := ""
	startInstance := func(
		_ constraints.Value, _ tools.List, mcfg *cloudinit.MachineConfig,
	) (
		instance.Instance, *instance.HardwareCharacteristics, error,
	) {
		checkURL = mcfg.StateInfoURL
		return &mockInstance{id: checkInstanceId}, &checkHardware, nil
	}
	var mocksConfig = minimalConfig(c)
	var getConfigCalled int
	getConfig := func() *config.Config {
		getConfigCalled++
		return mocksConfig
	}
	setConfig := func(c *config.Config) error {
		mocksConfig = c
		return nil
	}

	restore := envtesting.DisableFinishBootstrap()
	defer restore()

	env := &mockEnviron{
		storage:       stor,
		startInstance: startInstance,
		config:        getConfig,
		setConfig:     setConfig,
	}
<<<<<<< HEAD
	originalAuthKeys := env.Config().AuthorizedKeys()
	err := common.Bootstrap(env, constraints.Value{})
=======
	ctx, _ := bootstrapContext(c)
	err := common.Bootstrap(ctx, env, constraints.Value{})
>>>>>>> 456537bd
	c.Assert(err, gc.IsNil)

	savedState, err := bootstrap.LoadStateFromURL(checkURL)
	c.Assert(err, gc.IsNil)
	c.Assert(savedState, gc.DeepEquals, &bootstrap.BootstrapState{
		StateInstances:  []instance.Id{instance.Id(checkInstanceId)},
		Characteristics: []instance.HardwareCharacteristics{checkHardware},
	})
	authKeys := env.Config().AuthorizedKeys()
	c.Assert(authKeys, gc.Not(gc.Equals), originalAuthKeys)
	c.Assert(authKeys, jc.HasSuffix, "juju-system-key\n")
}

type neverRefreshes struct {
}

func (neverRefreshes) Refresh() error {
	return nil
}

type neverAddresses struct {
	neverRefreshes
}

func (neverAddresses) Addresses() ([]instance.Address, error) {
	return nil, nil
}

var testSSHTimeout = common.SSHTimeoutOpts{
	Timeout:        10 * time.Millisecond,
	ConnectDelay:   1 * time.Millisecond,
	AddressesDelay: 1 * time.Millisecond,
}

func (s *BootstrapSuite) TestWaitSSHTimesOutWaitingForAddresses(c *gc.C) {
	ctx, stderr := bootstrapContext(c)
	_, err := common.WaitSSH(ctx, nil, "/bin/true", neverAddresses{}, testSSHTimeout)
	c.Check(err, gc.ErrorMatches, "waited for 10ms without getting any addresses")
	c.Check(stderr.String(), gc.Matches, "Waiting for address\n")
}

func (s *BootstrapSuite) TestWaitSSHKilledWaitingForAddresses(c *gc.C) {
	ctx, stderr := bootstrapContext(c)
	interrupted := make(chan os.Signal, 1)
	go func() {
		<-time.After(2 * time.Millisecond)
		interrupted <- os.Interrupt
	}()
	_, err := common.WaitSSH(ctx, interrupted, "/bin/true", neverAddresses{}, testSSHTimeout)
	c.Check(err, gc.ErrorMatches, "interrupted")
	c.Check(stderr.String(), gc.Matches, "Waiting for address\n")
}

type brokenAddresses struct {
	neverRefreshes
}

func (brokenAddresses) Addresses() ([]instance.Address, error) {
	return nil, fmt.Errorf("Addresses will never work")
}

func (s *BootstrapSuite) TestWaitSSHStopsOnBadError(c *gc.C) {
	ctx, stderr := bootstrapContext(c)
	_, err := common.WaitSSH(ctx, nil, "/bin/true", brokenAddresses{}, testSSHTimeout)
	c.Check(err, gc.ErrorMatches, "getting addresses: Addresses will never work")
	c.Check(stderr.String(), gc.Equals, "Waiting for address\n")
}

type neverOpensPort struct {
	neverRefreshes
	addr string
}

func (n *neverOpensPort) Addresses() ([]instance.Address, error) {
	return []instance.Address{instance.NewAddress(n.addr)}, nil
}

func (s *BootstrapSuite) TestWaitSSHTimesOutWaitingForDial(c *gc.C) {
	ctx, stderr := bootstrapContext(c)
	// 0.x.y.z addresses are always invalid
	_, err := common.WaitSSH(ctx, nil, "/bin/true", &neverOpensPort{addr: "0.1.2.3"}, testSSHTimeout)
	c.Check(err, gc.ErrorMatches,
		`waited for 10ms without being able to connect: mock connection failure to 0.1.2.3`)
	c.Check(stderr.String(), gc.Matches,
		"Waiting for address\n"+
			"(Attempting to connect to 0.1.2.3:22\n)+")
}

type interruptOnDial struct {
	neverRefreshes
	name        string
	interrupted chan os.Signal
	returned    bool
}

func (i *interruptOnDial) Addresses() ([]instance.Address, error) {
	// kill the tomb the second time Addresses is called
	if !i.returned {
		i.returned = true
	} else {
		i.interrupted <- os.Interrupt
	}
	return []instance.Address{instance.NewAddress(i.name)}, nil
}

func (s *BootstrapSuite) TestWaitSSHKilledWaitingForDial(c *gc.C) {
	ctx, stderr := bootstrapContext(c)
	timeout := testSSHTimeout
	timeout.Timeout = 1 * time.Minute
	interrupted := make(chan os.Signal, 1)
	_, err := common.WaitSSH(ctx, interrupted, "", &interruptOnDial{name: "0.1.2.3", interrupted: interrupted}, timeout)
	c.Check(err, gc.ErrorMatches, "interrupted")
	// Exact timing is imprecise but it should have tried a few times before being killed
	c.Check(stderr.String(), gc.Matches,
		"Waiting for address\n"+
			"(Attempting to connect to 0.1.2.3:22\n)+")
}

type addressesChange struct {
	addrs [][]string
}

func (ac *addressesChange) Refresh() error {
	if len(ac.addrs) > 1 {
		ac.addrs = ac.addrs[1:]
	}
	return nil
}

func (ac *addressesChange) Addresses() ([]instance.Address, error) {
	var addrs []instance.Address
	for _, addr := range ac.addrs[0] {
		addrs = append(addrs, instance.NewAddress(addr))
	}
	return addrs, nil
}

func (s *BootstrapSuite) TestWaitSSHRefreshAddresses(c *gc.C) {
	ctx, stderr := bootstrapContext(c)
	_, err := common.WaitSSH(ctx, nil, "", &addressesChange{addrs: [][]string{
		nil,
		nil,
		[]string{"0.1.2.3"},
		[]string{"0.1.2.3"},
		nil,
		[]string{"0.1.2.4"},
	}}, testSSHTimeout)
	// Not necessarily the last one in the list, due to scheduling.
	c.Check(err, gc.ErrorMatches,
		`waited for 10ms without being able to connect: mock connection failure to 0.1.2.[34]`)
	c.Check(stderr.String(), gc.Matches,
		"Waiting for address\n"+
			"(.|\n)*(Attempting to connect to 0.1.2.3:22\n)+(.|\n)*")
	c.Check(stderr.String(), gc.Matches,
		"Waiting for address\n"+
			"(.|\n)*(Attempting to connect to 0.1.2.4:22\n)+(.|\n)*")
}<|MERGE_RESOLUTION|>--- conflicted
+++ resolved
@@ -229,13 +229,9 @@
 		config:        getConfig,
 		setConfig:     setConfig,
 	}
-<<<<<<< HEAD
 	originalAuthKeys := env.Config().AuthorizedKeys()
-	err := common.Bootstrap(env, constraints.Value{})
-=======
 	ctx, _ := bootstrapContext(c)
 	err := common.Bootstrap(ctx, env, constraints.Value{})
->>>>>>> 456537bd
 	c.Assert(err, gc.IsNil)
 
 	savedState, err := bootstrap.LoadStateFromURL(checkURL)
