// Copyright 2013 Canonical Ltd.
// Licensed under the AGPLv3, see LICENCE file for details.

package maas

import (
	"fmt"
	"net"
	"net/http"
	"net/url"
	"strconv"
	"strings"
	"sync"
	"time"

	"github.com/juju/errors"
	"github.com/juju/gomaasapi"
	"github.com/juju/names"
	"github.com/juju/utils"
	"github.com/juju/utils/os"
	"github.com/juju/utils/series"
	"github.com/juju/utils/set"
<<<<<<< HEAD
	"launchpad.net/gomaasapi"
=======
	"gopkg.in/mgo.v2/bson"
>>>>>>> 36b26048

	"github.com/juju/juju/agent"
	"github.com/juju/juju/cloudconfig/cloudinit"
	"github.com/juju/juju/cloudconfig/instancecfg"
	"github.com/juju/juju/cloudconfig/providerinit"
	"github.com/juju/juju/constraints"
	"github.com/juju/juju/environs"
	"github.com/juju/juju/environs/config"
	"github.com/juju/juju/environs/storage"
	"github.com/juju/juju/instance"
	"github.com/juju/juju/network"
	"github.com/juju/juju/provider/common"
	"github.com/juju/juju/state/multiwatcher"
	"github.com/juju/juju/tools"
)

const (
	// We're using v1.0 of the MAAS API.
	apiVersion = "1.0"
	// The string from the api indicating the dynamic range of a subnet.
	dynamicRange = "dynamic-range"
)

// A request may fail to due "eventual consistency" semantics, which
// should resolve fairly quickly.  A request may also fail due to a slow
// state transition (for instance an instance taking a while to release
// a security group after termination).  The former failure mode is
// dealt with by shortAttempt, the latter by LongAttempt.
var shortAttempt = utils.AttemptStrategy{
	Total: 5 * time.Second,
	Delay: 200 * time.Millisecond,
}

var (
	ReleaseNodes             = releaseNodes
	ReserveIPAddress         = reserveIPAddress
	ReserveIPAddressOnDevice = reserveIPAddressOnDevice
	NewDeviceParams          = newDeviceParams
	UpdateDeviceHostname     = updateDeviceHostname
	ReleaseIPAddress         = releaseIPAddress
	DeploymentStatusCall     = deploymentStatusCall
)

func releaseNodes(nodes gomaasapi.MAASObject, ids url.Values) error {
	_, err := nodes.CallPost("release", ids)
	return err
}

func reserveIPAddress(ipaddresses gomaasapi.MAASObject, cidr string, addr network.Address) error {
	params := url.Values{}
	params.Add("network", cidr)
	params.Add("requested_address", addr.Value)
	_, err := ipaddresses.CallPost("reserve", params)
	return err
}

func reserveIPAddressOnDevice(devices gomaasapi.MAASObject, deviceID, macAddress string, addr network.Address) (network.Address, error) {
	device := devices.GetSubObject(deviceID)
	params := url.Values{}
	if addr.Value != "" {
		params.Add("requested_address", addr.Value)
	}
	if macAddress != "" {
		params.Add("mac_address", macAddress)
	}
	resp, err := device.CallPost("claim_sticky_ip_address", params)
	if err != nil {
		return network.Address{}, errors.Annotatef(
			err, "failed to reserve sticky IP address for device %q",
			deviceID,
		)
	}
	respMap, err := resp.GetMap()
	if err != nil {
		return network.Address{}, errors.Annotate(err, "failed to parse response")
	}
	addresses, err := respMap["ip_addresses"].GetArray()
	if err != nil {
		return network.Address{}, errors.Annotatef(err, "failed to parse IP addresses")
	}
	if len(addresses) == 0 {
		return network.Address{}, errors.Errorf(
			"expected to find a sticky IP address for device %q: MAAS API response contains no IP addresses",
			deviceID,
		)
	}
	var firstAddress network.Address
	for _, address := range addresses {
		value, err := address.GetString()
		if err != nil {
			return network.Address{}, errors.Annotatef(err,
				"failed to parse reserved IP address for device %q",
				deviceID,
			)
		}
		if ip := net.ParseIP(value); ip == nil {
			return network.Address{}, errors.Annotatef(err,
				"failed to parse reserved IP address %q for device %q",
				value, deviceID,
			)
		}
		if firstAddress.Value == "" {
			// We only need the first address, but we're logging all we got.
			firstAddress = network.NewAddress(value)
		}
		logger.Debugf("reserved address %q for device %q and MAC %q", value, deviceID, macAddress)
	}
	return firstAddress, nil
}

func releaseIPAddress(ipaddresses gomaasapi.MAASObject, addr network.Address) error {
	params := url.Values{}
	params.Add("ip", addr.Value)
	_, err := ipaddresses.CallPost("release", params)
	return err
}

type maasEnviron struct {
	common.SupportsUnitPlacementPolicy

	name string

	// archMutex gates access to supportedArchitectures
	archMutex sync.Mutex
	// supportedArchitectures caches the architectures
	// for which images can be instantiated.
	supportedArchitectures []string

	// ecfgMutex protects the *Unlocked fields below.
	ecfgMutex sync.Mutex

	ecfgUnlocked       *maasEnvironConfig
	maasClientUnlocked *gomaasapi.MAASObject
	storageUnlocked    storage.Storage

	availabilityZonesMutex sync.Mutex
	availabilityZones      []common.AvailabilityZone

	// The following are initialized from the discovered MAAS API capabilities.
	supportsDevices                 bool
	supportsStaticIPs               bool
	supportsNetworkDeploymentUbuntu bool
}

var _ environs.Environ = (*maasEnviron)(nil)

func NewEnviron(cfg *config.Config) (*maasEnviron, error) {
	env := new(maasEnviron)
	err := env.SetConfig(cfg)
	if err != nil {
		return nil, err
	}
	env.name = cfg.Name()
	env.storageUnlocked = NewStorage(env)

	// Since we need to switch behavior based on the available API capabilities,
	// get them as soon as possible and cache them.
	capabilities, err := env.getCapabilities()
	if err != nil {
		logger.Warningf("cannot get MAAS API capabilities: %v", err)
	}
	logger.Tracef("MAAS API capabilities: %v", capabilities.SortedValues())
	env.supportsDevices = capabilities.Contains(capDevices)
	env.supportsStaticIPs = capabilities.Contains(capStaticIPAddresses)
	env.supportsNetworkDeploymentUbuntu = capabilities.Contains(capNetworkDeploymentUbuntu)
	return env, nil
}

var noDevicesWarning = `
Using MAAS version older than 1.8.2: devices API support not detected!

Juju cannot guarantee resources allocated to containers, like DHCP
leases or static IP addresses will be properly cleaned up when the
container, its host, or the environment is destroyed.

Juju recommends upgrading MAAS to version 1.8.2 or later.
`[1:]

// Bootstrap is specified in the Environ interface.
func (env *maasEnviron) Bootstrap(ctx environs.BootstrapContext, args environs.BootstrapParams) (*environs.BootstrapResult, error) {
	if !environs.AddressAllocationEnabled() {
		// When address allocation is not enabled, we should use the
		// default bridge for both LXC and KVM containers. The bridge
		// is created as part of the userdata for every node during
		// StartInstance.
		logger.Infof(
			"address allocation feature disabled; using %q bridge for all containers",
			instancecfg.DefaultBridgeName,
		)
		args.ContainerBridgeName = instancecfg.DefaultBridgeName

		if !env.supportsDevices {
			// Inform the user container resources might leak.
			ctx.Infof("WARNING: %s", noDevicesWarning)
		}
	} else {
		logger.Debugf(
			"address allocation feature enabled; using static IPs for containers: %q",
			instancecfg.DefaultBridgeName,
		)
	}

	result, series, finalizer, err := common.BootstrapInstance(ctx, env, args)
	if err != nil {
		return nil, err
	}

	// We want to destroy the started instance if it doesn't transition to Deployed.
	defer func() {
		if err != nil {
			if err := env.StopInstances(result.Instance.Id()); err != nil {
				logger.Errorf("error releasing bootstrap instance: %v", err)
			}
		}
	}()
	// Wait for bootstrap instance to change to deployed state.
	if err := env.waitForNodeDeployment(result.Instance.Id()); err != nil {
		return nil, errors.Annotate(err, "bootstrap instance started but did not change to Deployed state")
	}

	bsResult := &environs.BootstrapResult{
		Arch:     *result.Hardware.Arch,
		Series:   series,
		Finalize: finalizer,
	}
	return bsResult, nil
}

// StateServerInstances is specified in the Environ interface.
func (env *maasEnviron) StateServerInstances() ([]instance.Id, error) {
	return common.ProviderStateInstances(env, env.Storage())
}

// ecfg returns the environment's maasEnvironConfig, and protects it with a
// mutex.
func (env *maasEnviron) ecfg() *maasEnvironConfig {
	env.ecfgMutex.Lock()
	defer env.ecfgMutex.Unlock()
	return env.ecfgUnlocked
}

// Config is specified in the Environ interface.
func (env *maasEnviron) Config() *config.Config {
	return env.ecfg().Config
}

// SetConfig is specified in the Environ interface.
func (env *maasEnviron) SetConfig(cfg *config.Config) error {
	env.ecfgMutex.Lock()
	defer env.ecfgMutex.Unlock()

	// The new config has already been validated by itself, but now we
	// validate the transition from the old config to the new.
	var oldCfg *config.Config
	if env.ecfgUnlocked != nil {
		oldCfg = env.ecfgUnlocked.Config
	}
	cfg, err := env.Provider().Validate(cfg, oldCfg)
	if err != nil {
		return err
	}

	ecfg, err := providerInstance.newConfig(cfg)
	if err != nil {
		return err
	}

	env.ecfgUnlocked = ecfg

	authClient, err := gomaasapi.NewAuthenticatedClient(ecfg.maasServer(), ecfg.maasOAuth(), apiVersion)
	if err != nil {
		return err
	}
	env.maasClientUnlocked = gomaasapi.NewMAAS(*authClient)

	return nil
}

// SupportedArchitectures is specified on the EnvironCapability interface.
func (env *maasEnviron) SupportedArchitectures() ([]string, error) {
	env.archMutex.Lock()
	defer env.archMutex.Unlock()
	if env.supportedArchitectures != nil {
		return env.supportedArchitectures, nil
	}
	bootImages, err := env.allBootImages()
	if err != nil || len(bootImages) == 0 {
		logger.Debugf("error querying boot-images: %v", err)
		logger.Debugf("falling back to listing nodes")
		supportedArchitectures, err := env.nodeArchitectures()
		if err != nil {
			return nil, err
		}
		env.supportedArchitectures = supportedArchitectures
	} else {
		architectures := make(set.Strings)
		for _, image := range bootImages {
			architectures.Add(image.architecture)
		}
		env.supportedArchitectures = architectures.SortedValues()
	}
	return env.supportedArchitectures, nil
}

// SupportsSpaces is specified on environs.Networking.
func (env *maasEnviron) SupportsSpaces() (bool, error) {
	return env.supportsNetworkDeploymentUbuntu, nil
}

// SupportsSpaceDiscovery is specified on environs.Networking.
func (env *maasEnviron) SupportsSpaceDiscovery() (bool, error) {
	return env.supportsNetworkDeploymentUbuntu, nil
}

// SupportsAddressAllocation is specified on environs.Networking.
func (env *maasEnviron) SupportsAddressAllocation(_ network.Id) (bool, error) {
	if !environs.AddressAllocationEnabled() {
		if !env.supportsDevices {
			return false, errors.NotSupportedf("address allocation")
		}
		// We can use devices for DHCP-allocated container IPs.
		return true, nil
	}

	return env.supportsStaticIPs, nil
}

// allBootImages queries MAAS for all of the boot-images across
// all registered nodegroups.
func (env *maasEnviron) allBootImages() ([]bootImage, error) {
	nodegroups, err := env.getNodegroups()
	if err != nil {
		return nil, err
	}
	var allBootImages []bootImage
	seen := make(set.Strings)
	for _, nodegroup := range nodegroups {
		bootImages, err := env.nodegroupBootImages(nodegroup)
		if err != nil {
			return nil, errors.Annotatef(err, "cannot get boot images for nodegroup %v", nodegroup)
		}
		for _, image := range bootImages {
			str := fmt.Sprint(image)
			if seen.Contains(str) {
				continue
			}
			seen.Add(str)
			allBootImages = append(allBootImages, image)
		}
	}
	return allBootImages, nil
}

// getNodegroups returns the UUID corresponding to each nodegroup
// in the MAAS installation.
func (env *maasEnviron) getNodegroups() ([]string, error) {
	nodegroupsListing := env.getMAASClient().GetSubObject("nodegroups")
	nodegroupsResult, err := nodegroupsListing.CallGet("list", nil)
	if err != nil {
		return nil, err
	}
	list, err := nodegroupsResult.GetArray()
	if err != nil {
		return nil, err
	}
	nodegroups := make([]string, len(list))
	for i, obj := range list {
		nodegroup, err := obj.GetMap()
		if err != nil {
			return nil, err
		}
		uuid, err := nodegroup["uuid"].GetString()
		if err != nil {
			return nil, err
		}
		nodegroups[i] = uuid
	}
	return nodegroups, nil
}

type bootImage struct {
	architecture string
	release      string
}

// nodegroupBootImages returns the set of boot-images for the specified nodegroup.
func (env *maasEnviron) nodegroupBootImages(nodegroupUUID string) ([]bootImage, error) {
	nodegroupObject := env.getMAASClient().GetSubObject("nodegroups").GetSubObject(nodegroupUUID)
	bootImagesObject := nodegroupObject.GetSubObject("boot-images/")
	result, err := bootImagesObject.CallGet("", nil)
	if err != nil {
		return nil, err
	}
	list, err := result.GetArray()
	if err != nil {
		return nil, err
	}
	var bootImages []bootImage
	for _, obj := range list {
		bootimage, err := obj.GetMap()
		if err != nil {
			return nil, err
		}
		arch, err := bootimage["architecture"].GetString()
		if err != nil {
			return nil, err
		}
		release, err := bootimage["release"].GetString()
		if err != nil {
			return nil, err
		}
		bootImages = append(bootImages, bootImage{
			architecture: arch,
			release:      release,
		})
	}
	return bootImages, nil
}

// nodeArchitectures returns the architectures of all
// available nodes in the system.
//
// Note: this should only be used if we cannot query
// boot-images.
func (env *maasEnviron) nodeArchitectures() ([]string, error) {
	filter := make(url.Values)
	filter.Add("status", gomaasapi.NodeStatusDeclared)
	filter.Add("status", gomaasapi.NodeStatusCommissioning)
	filter.Add("status", gomaasapi.NodeStatusReady)
	filter.Add("status", gomaasapi.NodeStatusReserved)
	filter.Add("status", gomaasapi.NodeStatusAllocated)
	allInstances, err := env.instances(filter)
	if err != nil {
		return nil, err
	}
	architectures := make(set.Strings)
	for _, inst := range allInstances {
		inst := inst.(*maasInstance)
		arch, _, err := inst.architecture()
		if err != nil {
			return nil, err
		}
		architectures.Add(arch)
	}
	// TODO(dfc) why is this sorted
	return architectures.SortedValues(), nil
}

type maasAvailabilityZone struct {
	name string
}

func (z maasAvailabilityZone) Name() string {
	return z.name
}

func (z maasAvailabilityZone) Available() bool {
	// MAAS' physical zone attributes only include name and description;
	// there is no concept of availability.
	return true
}

// AvailabilityZones returns a slice of availability zones
// for the configured region.
func (e *maasEnviron) AvailabilityZones() ([]common.AvailabilityZone, error) {
	e.availabilityZonesMutex.Lock()
	defer e.availabilityZonesMutex.Unlock()
	if e.availabilityZones == nil {
		zonesObject := e.getMAASClient().GetSubObject("zones")
		result, err := zonesObject.CallGet("", nil)
		if err, ok := err.(gomaasapi.ServerError); ok && err.StatusCode == http.StatusNotFound {
			return nil, errors.NewNotImplemented(nil, "the MAAS server does not support zones")
		}
		if err != nil {
			return nil, errors.Annotate(err, "cannot query ")
		}
		list, err := result.GetArray()
		if err != nil {
			return nil, err
		}
		logger.Debugf("availability zones: %+v", list)
		availabilityZones := make([]common.AvailabilityZone, len(list))
		for i, obj := range list {
			zone, err := obj.GetMap()
			if err != nil {
				return nil, err
			}
			name, err := zone["name"].GetString()
			if err != nil {
				return nil, err
			}
			availabilityZones[i] = maasAvailabilityZone{name}
		}
		e.availabilityZones = availabilityZones
	}
	return e.availabilityZones, nil
}

// InstanceAvailabilityZoneNames returns the availability zone names for each
// of the specified instances.
func (e *maasEnviron) InstanceAvailabilityZoneNames(ids []instance.Id) ([]string, error) {
	instances, err := e.Instances(ids)
	if err != nil && err != environs.ErrPartialInstances {
		return nil, err
	}
	zones := make([]string, len(instances))
	for i, inst := range instances {
		if inst == nil {
			continue
		}
		zones[i] = inst.(*maasInstance).zone()
	}
	return zones, nil
}

type maasPlacement struct {
	nodeName string
	zoneName string
}

func (e *maasEnviron) parsePlacement(placement string) (*maasPlacement, error) {
	pos := strings.IndexRune(placement, '=')
	if pos == -1 {
		// If there's no '=' delimiter, assume it's a node name.
		return &maasPlacement{nodeName: placement}, nil
	}
	switch key, value := placement[:pos], placement[pos+1:]; key {
	case "zone":
		availabilityZone := value
		zones, err := e.AvailabilityZones()
		if err != nil {
			return nil, err
		}
		for _, z := range zones {
			if z.Name() == availabilityZone {
				return &maasPlacement{zoneName: availabilityZone}, nil
			}
		}
		return nil, errors.Errorf("invalid availability zone %q", availabilityZone)
	}
	return nil, errors.Errorf("unknown placement directive: %v", placement)
}

func (env *maasEnviron) PrecheckInstance(series string, cons constraints.Value, placement string) error {
	if placement == "" {
		return nil
	}
	_, err := env.parsePlacement(placement)
	return err
}

const (
	capNetworksManagement      = "networks-management"
	capStaticIPAddresses       = "static-ipaddresses"
	capDevices                 = "devices-management"
	capNetworkDeploymentUbuntu = "network-deployment-ubuntu"
)

// getCapabilities asks the MAAS server for its capabilities, if
// supported by the server.
func (env *maasEnviron) getCapabilities() (set.Strings, error) {
	caps := make(set.Strings)
	var result gomaasapi.JSONObject
	var err error

	for a := shortAttempt.Start(); a.Next(); {
		client := env.getMAASClient().GetSubObject("version/")
		result, err = client.CallGet("", nil)
		if err != nil {
			if err, ok := err.(gomaasapi.ServerError); ok && err.StatusCode == 404 {
				return caps, fmt.Errorf("MAAS does not support version info")
			}
		} else {
			break
		}
	}
	if err != nil {
		return caps, err
	}
	info, err := result.GetMap()
	if err != nil {
		return caps, err
	}
	capsObj, ok := info["capabilities"]
	if !ok {
		return caps, fmt.Errorf("MAAS does not report capabilities")
	}
	items, err := capsObj.GetArray()
	if err != nil {
		return caps, err
	}
	for _, item := range items {
		val, err := item.GetString()
		if err != nil {
			return set.NewStrings(), err
		}
		caps.Add(val)
	}
	return caps, nil
}

// getMAASClient returns a MAAS client object to use for a request, in a
// lock-protected fashion.
func (env *maasEnviron) getMAASClient() *gomaasapi.MAASObject {
	env.ecfgMutex.Lock()
	defer env.ecfgMutex.Unlock()

	return env.maasClientUnlocked
}

// acquireNode allocates a node from the MAAS.
func (environ *maasEnviron) acquireNode(
	nodeName, zoneName string,
	cons constraints.Value,
	interfaces []interfaceBinding,
	volumes []volumeInfo,
) (gomaasapi.MAASObject, error) {

	acquireParams := convertConstraints(cons)
	positiveSpaces, negativeSpaces := convertSpacesFromConstraints(cons.Spaces)
	err := addInterfaces(acquireParams, interfaces, positiveSpaces, negativeSpaces)
	if err != nil {
		return gomaasapi.MAASObject{}, err
	}
	addStorage(acquireParams, volumes)
	acquireParams.Add("agent_name", environ.ecfg().maasAgentName())
	if zoneName != "" {
		acquireParams.Add("zone", zoneName)
	}
	if nodeName != "" {
		acquireParams.Add("name", nodeName)
	} else if cons.Arch == nil {
		// TODO(axw) 2014-08-18 #1358219
		// We should be requesting preferred
		// architectures if unspecified, like
		// in the other providers.
		//
		// This is slightly complicated in MAAS
		// as there are a finite number of each
		// architecture; preference may also
		// conflict with other constraints, such
		// as tags. Thus, a preference becomes a
		// demand (which may fail) if not handled
		// properly.
		logger.Warningf(
			"no architecture was specified, acquiring an arbitrary node",
		)
	}

	var result gomaasapi.JSONObject
	for a := shortAttempt.Start(); a.Next(); {
		client := environ.getMAASClient().GetSubObject("nodes/")
		logger.Tracef("calling acquire with params: %+v", acquireParams)
		result, err = client.CallPost("acquire", acquireParams)
		if err == nil {
			break
		}
	}
	if err != nil {
		return gomaasapi.MAASObject{}, err
	}
	node, err := result.GetMAASObject()
	if err != nil {
		err := errors.Annotate(err, "unexpected result from 'acquire' on MAAS API")
		return gomaasapi.MAASObject{}, err
	}
	return node, nil
}

// startNode installs and boots a node.
func (environ *maasEnviron) startNode(node gomaasapi.MAASObject, series string, userdata []byte) (*gomaasapi.MAASObject, error) {
	params := url.Values{
		"distro_series": {series},
		"user_data":     {string(userdata)},
	}
	// Initialize err to a non-nil value as a sentinel for the following
	// loop.
	err := fmt.Errorf("(no error)")
	var result gomaasapi.JSONObject
	for a := shortAttempt.Start(); a.Next() && err != nil; {
		result, err = node.CallPost("start", params)
		if err == nil {
			break
		}
	}

	if err == nil {
		var startedNode gomaasapi.MAASObject
		startedNode, err = result.GetMAASObject()
		if err != nil {
<<<<<<< HEAD
			logger.Errorf("cannot process API response after successfully starting node: %v", err)
			return nil, err
=======
			return nil, "", errors.Annotatef(err, "getNetworkMACs failed")
		}
		logger.Debugf("network %q has MACs: %v", netw.Name, macs)

		var defaultGateway network.Address
		if netw.DefaultGateway != "" {
			defaultGateway = network.NewAddress(netw.DefaultGateway)
		}

		for _, mac := range macs {
			if ifinfo, ok := interfaces[mac]; ok {
				tempInterfaceInfo = append(tempInterfaceInfo, network.InterfaceInfo{
					MACAddress:     mac,
					InterfaceName:  ifinfo.InterfaceName,
					DeviceIndex:    ifinfo.DeviceIndex,
					CIDR:           netCIDR.String(),
					VLANTag:        netw.VLANTag,
					ProviderId:     network.Id(netw.Name),
					NetworkName:    netw.Name,
					Disabled:       disabled || ifinfo.Disabled,
					GatewayAddress: defaultGateway,
				})
			}
		}
	}
	// Verify we filled-in everything for all networks/interfaces
	// and drop incomplete records.
	var interfaceInfo []network.InterfaceInfo
	for _, info := range tempInterfaceInfo {
		if info.ProviderId == "" || info.NetworkName == "" || info.CIDR == "" {
			logger.Infof("ignoring interface %q: missing subnet info", info.InterfaceName)
			continue
		}
		if info.MACAddress == "" || info.InterfaceName == "" {
			logger.Infof("ignoring subnet %q: missing interface info", info.ProviderId)
			continue
>>>>>>> 36b26048
		}
		return &startedNode, nil
	}

	return nil, err
}

// DistributeInstances implements the state.InstanceDistributor policy.
func (e *maasEnviron) DistributeInstances(candidates, distributionGroup []instance.Id) ([]instance.Id, error) {
	return common.DistributeInstances(e, candidates, distributionGroup)
}

var availabilityZoneAllocations = common.AvailabilityZoneAllocations

// MaintainInstance is specified in the InstanceBroker interface.
func (*maasEnviron) MaintainInstance(args environs.StartInstanceParams) error {
	return nil
}

// StartInstance is specified in the InstanceBroker interface.
func (environ *maasEnviron) StartInstance(args environs.StartInstanceParams) (
	*environs.StartInstanceResult, error,
) {
	var availabilityZones []string
	var nodeName string
	if args.Placement != "" {
		placement, err := environ.parsePlacement(args.Placement)
		if err != nil {
			return nil, err
		}
		switch {
		case placement.zoneName != "":
			availabilityZones = append(availabilityZones, placement.zoneName)
		default:
			nodeName = placement.nodeName
		}
	}

	// If no placement is specified, then automatically spread across
	// the known zones for optimal spread across the instance distribution
	// group.
	if args.Placement == "" {
		var group []instance.Id
		var err error
		if args.DistributionGroup != nil {
			group, err = args.DistributionGroup()
			if err != nil {
				return nil, errors.Annotate(err, "cannot get distribution group")
			}
		}
		zoneInstances, err := availabilityZoneAllocations(environ, group)
		if errors.IsNotImplemented(err) {
			// Availability zones are an extension, so we may get a
			// not implemented error; ignore these.
		} else if err != nil {
			return nil, errors.Annotate(err, "cannot get availability zone allocations")
		} else if len(zoneInstances) > 0 {
			for _, z := range zoneInstances {
				availabilityZones = append(availabilityZones, z.ZoneName)
			}
		}
	}
	if len(availabilityZones) == 0 {
		availabilityZones = []string{""}
	}

	// Storage.
	volumes, err := buildMAASVolumeParameters(args.Volumes, args.Constraints)
	if err != nil {
		return nil, errors.Annotate(err, "invalid volume parameters")
	}

	var interfaceBindings []interfaceBinding
	if len(args.EndpointBindings) != 0 {
		for endpoint, spaceProviderID := range args.EndpointBindings {
			interfaceBindings = append(interfaceBindings, interfaceBinding{
				Name:            endpoint,
				SpaceProviderId: string(spaceProviderID),
			})
		}
	}
	snArgs := selectNodeArgs{
		Constraints:       args.Constraints,
		AvailabilityZones: availabilityZones,
		NodeName:          nodeName,
		Interfaces:        interfaceBindings,
		Volumes:           volumes,
	}
	selectedNode, err := environ.selectNode(snArgs)
	if err != nil {
		return nil, errors.Errorf("cannot run instances: %v", err)
	}

	inst := &maasInstance{selectedNode}
	defer func() {
		if err != nil {
			if err := environ.StopInstances(inst.Id()); err != nil {
				logger.Errorf("error releasing failed instance: %v", err)
			}
		}
	}()

	hc, err := inst.hardwareCharacteristics()
	if err != nil {
		return nil, err
	}

	selectedTools, err := args.Tools.Match(tools.Filter{
		Arch: *hc.Arch,
	})
	if err != nil {
		return nil, err
	}
	args.InstanceConfig.Tools = selectedTools[0]

	hostname, err := inst.hostname()
	if err != nil {
		return nil, err
	}
	// Override the network bridge to use for both LXC and KVM
	// containers on the new instance, if address allocation feature
	// flag is not enabled.
	if !environs.AddressAllocationEnabled() {
		if args.InstanceConfig.AgentEnvironment == nil {
			args.InstanceConfig.AgentEnvironment = make(map[string]string)
		}
		args.InstanceConfig.AgentEnvironment[agent.LxcBridge] = instancecfg.DefaultBridgeName
	}
	if err := instancecfg.FinishInstanceConfig(args.InstanceConfig, environ.Config()); err != nil {
		return nil, err
	}
	series := args.InstanceConfig.Tools.Version.Series

	cloudcfg, err := environ.newCloudinitConfig(hostname, series)
	if err != nil {
		return nil, err
	}
	userdata, err := providerinit.ComposeUserData(args.InstanceConfig, cloudcfg, MAASRenderer{})
	if err != nil {
		msg := fmt.Errorf("could not compose userdata for bootstrap node: %v", err)
		return nil, msg
	}
	logger.Debugf("maas user data; %d bytes", len(userdata))

	var startedNode *gomaasapi.MAASObject
	var interfaces []network.InterfaceInfo
	if startedNode, err = environ.startNode(*inst.maasObject, series, userdata); err != nil {
		return nil, err
	} else {
		// Once the instance has started the response should contain the
		// assigned IP addresses, even when NICs are set to "auto" instead of
		// "static". So instead of selectedNode, which only contains the
		// acquire-time details (no IP addresses for NICs set to "auto" vs
		// "static"), we use the up-to-date statedNode response to get the
		// interfaces.

		if environ.supportsNetworkDeploymentUbuntu {
			// Use the new 1.9 API when available.
			interfaces, err = maasObjectNetworkInterfaces(startedNode)
		} else {
			// Use the legacy approach.
			interfaces, err = environ.setupNetworks(inst)
		}
		if err != nil {
			return nil, errors.Trace(err)
		}
	}
	logger.Debugf("started instance %q", inst.Id())

	if multiwatcher.AnyJobNeedsState(args.InstanceConfig.Jobs...) {
		if err := common.AddStateInstance(environ.Storage(), inst.Id()); err != nil {
			logger.Errorf("could not record instance in provider-state: %v", err)
		}
	}

	requestedVolumes := make([]names.VolumeTag, len(args.Volumes))
	for i, v := range args.Volumes {
		requestedVolumes[i] = v.Tag
	}
	resultVolumes, resultAttachments, err := inst.volumes(
		names.NewMachineTag(args.InstanceConfig.MachineId),
		requestedVolumes,
	)
	if err != nil {
		return nil, err
	}
	if len(resultVolumes) != len(requestedVolumes) {
		err = errors.New("the version of MAAS being used does not support Juju storage")
		return nil, err
	}

	return &environs.StartInstanceResult{
		Instance:          inst,
		Hardware:          hc,
		NetworkInfo:       interfaces,
		Volumes:           resultVolumes,
		VolumeAttachments: resultAttachments,
	}, nil
}

// Override for testing.
var nodeDeploymentTimeout = func(environ *maasEnviron) time.Duration {
	sshTimeouts := environ.Config().BootstrapSSHOpts()
	return sshTimeouts.Timeout
}

func (environ *maasEnviron) waitForNodeDeployment(id instance.Id) error {
	systemId := extractSystemId(id)
	longAttempt := utils.AttemptStrategy{
		Delay: 10 * time.Second,
		Total: nodeDeploymentTimeout(environ),
	}

	for a := longAttempt.Start(); a.Next(); {
		statusValues, err := environ.deploymentStatus(id)
		if errors.IsNotImplemented(err) {
			return nil
		}
		if err != nil {
			return errors.Trace(err)
		}
		if statusValues[systemId] == "Deployed" {
			return nil
		}
		if statusValues[systemId] == "Failed deployment" {
			return errors.Errorf("instance %q failed to deploy", id)
		}
	}
	return errors.Errorf("instance %q is started but not deployed", id)
}

// deploymentStatus returns the deployment state of MAAS instances with
// the specified Juju instance ids.
// Note: the result is a map of MAAS systemId to state.
func (environ *maasEnviron) deploymentStatus(ids ...instance.Id) (map[string]string, error) {
	nodesAPI := environ.getMAASClient().GetSubObject("nodes")
	result, err := DeploymentStatusCall(nodesAPI, ids...)
	if err != nil {
		if err, ok := err.(gomaasapi.ServerError); ok && err.StatusCode == http.StatusBadRequest {
			return nil, errors.NewNotImplemented(err, "deployment status")
		}
		return nil, errors.Trace(err)
	}
	resultMap, err := result.GetMap()
	if err != nil {
		return nil, errors.Trace(err)
	}
	statusValues := make(map[string]string)
	for systemId, jsonValue := range resultMap {
		status, err := jsonValue.GetString()
		if err != nil {
			return nil, errors.Trace(err)
		}
		statusValues[systemId] = status
	}
	return statusValues, nil
}

func deploymentStatusCall(nodes gomaasapi.MAASObject, ids ...instance.Id) (gomaasapi.JSONObject, error) {
	filter := getSystemIdValues("nodes", ids)
	return nodes.CallGet("deployment_status", filter)
}

type selectNodeArgs struct {
	AvailabilityZones []string
	NodeName          string
	Constraints       constraints.Value
	Interfaces        []interfaceBinding
	Volumes           []volumeInfo
}

func (environ *maasEnviron) selectNode(args selectNodeArgs) (*gomaasapi.MAASObject, error) {
	var err error
	var node gomaasapi.MAASObject

	for i, zoneName := range args.AvailabilityZones {
		node, err = environ.acquireNode(
			args.NodeName,
			zoneName,
			args.Constraints,
			args.Interfaces,
			args.Volumes,
		)

		if err, ok := err.(gomaasapi.ServerError); ok && err.StatusCode == http.StatusConflict {
			if i+1 < len(args.AvailabilityZones) {
				logger.Infof("could not acquire a node in zone %q, trying another zone", zoneName)
				continue
			}
		}
		if err != nil {
			return nil, errors.Errorf("cannot run instances: %v", err)
		}
		// Since a return at the end of the function is required
		// just break here.
		break
	}
	return &node, nil
}

// setupJujuNetworking returns a string representing the script to run
// in order to prepare the Juju-specific networking config on a node.
func setupJujuNetworking() string {
	return fmt.Sprintf("trap 'rm -f %[1]q' EXIT; if [ -f %[1]q ]; then %[1]q --bridge-prefix=%q --one-time-backup --activate %q; fi\n",
		bridgeScriptPath,
		instancecfg.DefaultBridgePrefix,
		"/etc/network/interfaces")
}

func renderEtcNetworkInterfacesScript() string {
	return setupJujuNetworking()
}

// newCloudinitConfig creates a cloudinit.Config structure suitable as a base
// for initialising a MAAS node.
func (environ *maasEnviron) newCloudinitConfig(hostname, forSeries string) (cloudinit.CloudConfig, error) {
	cloudcfg, err := cloudinit.New(forSeries)
	if err != nil {
		return nil, err
	}

	info := machineInfo{hostname}
	runCmd, err := info.cloudinitRunCmd(cloudcfg)
	if err != nil {
		return nil, errors.Trace(err)
	}

	operatingSystem, err := series.GetOSFromSeries(forSeries)
	if err != nil {
		return nil, errors.Trace(err)
	}
	switch operatingSystem {
	case os.Windows:
		cloudcfg.AddScripts(runCmd)
	case os.Ubuntu:
		cloudcfg.SetSystemUpdate(true)
		cloudcfg.AddScripts("set -xe", runCmd)
		// Only create the default bridge if we're not using static
		// address allocation for containers.
		if !environs.AddressAllocationEnabled() {
			// Address allocated feature flag might be disabled, but
			// DisableNetworkManagement can still disable the bridge
			// creation.
			if on, set := environ.Config().DisableNetworkManagement(); on && set {
				logger.Infof(
					"network management disabled - not using %q bridge for containers",
					instancecfg.DefaultBridgeName,
				)
				break
			}
			cloudcfg.AddPackage("bridge-utils")
			cloudcfg.AddBootTextFile(bridgeScriptPath, bridgeScriptPython, 0755)
			cloudcfg.AddScripts(setupJujuNetworking())
		}
	}
	return cloudcfg, nil
}

func (environ *maasEnviron) releaseNodes(nodes gomaasapi.MAASObject, ids url.Values, recurse bool) error {
	err := ReleaseNodes(nodes, ids)
	if err == nil {
		return nil
	}
	maasErr, ok := err.(gomaasapi.ServerError)
	if !ok {
		return errors.Annotate(err, "cannot release nodes")
	}

	// StatusCode 409 means a node couldn't be released due to
	// a state conflict. Likely it's already released or disk
	// erasing. We're assuming an error of 409 *only* means it's
	// safe to assume the instance is already released.
	// MaaS also releases (or attempts) all nodes, and raises
	// a single error on failure. So even with an error 409, all
	// nodes have been released.
	if maasErr.StatusCode == 409 {
		logger.Infof("ignoring error while releasing nodes (%v); all nodes released OK", err)
		return nil
	}

	// a status code of 400, 403 or 404 means one of the nodes
	// couldn't be found and none have been released. We have
	// to release all the ones we can individually.
	if maasErr.StatusCode != 400 && maasErr.StatusCode != 403 && maasErr.StatusCode != 404 {
		return errors.Annotate(err, "cannot release nodes")
	}
	if !recurse {
		// this node has already been released and we're golden
		return nil
	}

	var lastErr error
	for _, id := range ids["nodes"] {
		idFilter := url.Values{}
		idFilter.Add("nodes", id)
		err := environ.releaseNodes(nodes, idFilter, false)
		if err != nil {
			lastErr = err
			logger.Errorf("error while releasing node %v (%v)", id, err)
		}
	}
	return errors.Trace(lastErr)

}

// StopInstances is specified in the InstanceBroker interface.
func (environ *maasEnviron) StopInstances(ids ...instance.Id) error {
	// Shortcut to exit quickly if 'instances' is an empty slice or nil.
	if len(ids) == 0 {
		return nil
	}
	nodes := environ.getMAASClient().GetSubObject("nodes")
	err := environ.releaseNodes(nodes, getSystemIdValues("nodes", ids), true)
	if err != nil {
		// error will already have been wrapped
		return err
	}
	return common.RemoveStateInstances(environ.Storage(), ids...)

}

// acquireInstances calls the MAAS API to list acquired nodes.
//
// The "ids" slice is a filter for specific instance IDs.
// Due to how this works in the HTTP API, an empty "ids"
// matches all instances (not none as you might expect).
func (environ *maasEnviron) acquiredInstances(ids []instance.Id) ([]instance.Instance, error) {
	filter := getSystemIdValues("id", ids)
	filter.Add("agent_name", environ.ecfg().maasAgentName())
	return environ.instances(filter)
}

// instances calls the MAAS API to list nodes matching the given filter.
func (environ *maasEnviron) instances(filter url.Values) ([]instance.Instance, error) {
	nodeListing := environ.getMAASClient().GetSubObject("nodes")
	listNodeObjects, err := nodeListing.CallGet("list", filter)
	if err != nil {
		return nil, err
	}
	listNodes, err := listNodeObjects.GetArray()
	if err != nil {
		return nil, err
	}
	instances := make([]instance.Instance, len(listNodes))
	for index, nodeObj := range listNodes {
		node, err := nodeObj.GetMAASObject()
		if err != nil {
			return nil, err
		}
		instances[index] = &maasInstance{&node}
	}
	return instances, nil
}

// Instances returns the instance.Instance objects corresponding to the given
// slice of instance.Id.  The error is ErrNoInstances if no instances
// were found.
func (environ *maasEnviron) Instances(ids []instance.Id) ([]instance.Instance, error) {
	if len(ids) == 0 {
		// This would be treated as "return all instances" below, so
		// treat it as a special case.
		// The interface requires us to return this particular error
		// if no instances were found.
		return nil, environs.ErrNoInstances
	}
	instances, err := environ.acquiredInstances(ids)
	if err != nil {
		return nil, err
	}
	if len(instances) == 0 {
		return nil, environs.ErrNoInstances
	}

	idMap := make(map[instance.Id]instance.Instance)
	for _, instance := range instances {
		idMap[instance.Id()] = instance
	}

	result := make([]instance.Instance, len(ids))
	for index, id := range ids {
		result[index] = idMap[id]
	}

	if len(instances) < len(ids) {
		return result, environs.ErrPartialInstances
	}
	return result, nil
}

// transformDeviceHostname transforms deviceHostname to include hostnameSuffix
// after the first "." in deviceHostname. Returns errors if deviceHostname does
// not contain any "." or hostnameSuffix is empty.
func transformDeviceHostname(deviceID, deviceHostname, hostnameSuffix string) (string, error) {
	if hostnameSuffix == "" {
		return "", errors.New("hostname suffix cannot be empty")
	}
	parts := strings.SplitN(deviceHostname, ".", 2)
	if len(parts) != 2 {
		return "", errors.Errorf("unexpected device %q hostname %q", deviceID, deviceHostname)
	}
	return fmt.Sprintf("%s-%s.%s", parts[0], hostnameSuffix, parts[1]), nil
}

// updateDeviceHostname updates the hostname of a MAAS device to be unique and
// to contain the given hostnameSuffix.
func updateDeviceHostname(client *gomaasapi.MAASObject, deviceID, deviceHostname, hostnameSuffix string) (string, error) {

	newHostname, err := transformDeviceHostname(deviceID, deviceHostname, hostnameSuffix)
	if err != nil {
		return "", errors.Trace(err)
	}

	deviceObj := client.GetSubObject("devices").GetSubObject(deviceID)
	params := make(url.Values)
	params.Add("hostname", newHostname)
	if _, err := deviceObj.Update(params); err != nil {
		return "", errors.Annotatef(err, "updating device %q hostname to %q", deviceID, newHostname)
	}
	return newHostname, nil
}

// newDeviceParams prepares the params to call "devices new" API. Declared
// separately so it can be mocked out in the test to work around the gomaasapi's
// testservice limitation.
func newDeviceParams(macAddress string, instId instance.Id, _ string) url.Values {
	params := make(url.Values)
	params.Add("mac_addresses", macAddress)
	// We create the device without a hostname, to allow MAAS to create a unique
	// hostname first.
	params.Add("parent", extractSystemId(instId))

	return params
}

// newDevice creates a new MAAS device with parent instance instId, using the
// given macAddress and hostnameSuffix, returning the ID of the new device.
func (environ *maasEnviron) newDevice(macAddress string, instId instance.Id, hostnameSuffix string) (string, error) {
	client := environ.getMAASClient()
	devices := client.GetSubObject("devices")
	// Work around the limitation of gomaasapi's testservice expecting all 3
	// arguments (parent, mac_addresses, and hostname) to be filled in.
	params := NewDeviceParams(macAddress, instId, hostnameSuffix)
	logger.Tracef(
		"creating a new MAAS device for MAC %q, parent %q", macAddress, instId,
	)
	result, err := devices.CallPost("new", params)
	if err != nil {
		return "", errors.Trace(err)
	}

	resultMap, err := result.GetMap()
	if err != nil {
		return "", errors.Trace(err)
	}

	deviceID, err := resultMap["system_id"].GetString()
	if err != nil {
		return "", errors.Trace(err)
	}
	deviceHostname, err := resultMap["hostname"].GetString()
	if err != nil {
		return deviceID, errors.Trace(err)
	}

	logger.Tracef("created device %q with MAC %q and hostname %q", deviceID, macAddress, deviceHostname)

	newHostname, err := UpdateDeviceHostname(client, deviceID, deviceHostname, hostnameSuffix)
	if err != nil {
		return deviceID, errors.Trace(err)
	}
	logger.Tracef("updated device %q hostname to %q", deviceID, newHostname)

	return deviceID, nil
}

// fetchFullDevice fetches an existing device ID associated with the given
// macAddress, or returns an error if there is no device.
func (environ *maasEnviron) fetchFullDevice(macAddress string) (map[string]gomaasapi.JSONObject, error) {
	if macAddress == "" {
		return nil, errors.Errorf("given MAC address is empty")
	}

	client := environ.getMAASClient()
	devices := client.GetSubObject("devices")
	params := url.Values{}
	params.Add("mac_address", macAddress)

	result, err := devices.CallGet("list", params)
	if err != nil {
		return nil, errors.Trace(err)
	}

	resultArray, err := result.GetArray()
	if err != nil {
		return nil, errors.Trace(err)
	}

	if len(resultArray) == 0 {
		return nil, errors.NotFoundf("no device for MAC address %q", macAddress)
	}

	if len(resultArray) != 1 {
		return nil, errors.Errorf("unexpected response, expected 1 device got %d", len(resultArray))
	}

	resultMap, err := resultArray[0].GetMap()
	if err != nil {
		return nil, errors.Trace(err)
	}

	logger.Tracef("device found as %+v", resultMap)
	return resultMap, nil
}

func (environ *maasEnviron) fetchDevice(macAddress string) (string, error) {
	deviceMap, err := environ.fetchFullDevice(macAddress)
	if err != nil {
		return "", errors.Trace(err)
	}

	deviceID, err := deviceMap["system_id"].GetString()
	if err != nil {
		return "", errors.Trace(err)
	}
	return deviceID, nil
}

// createOrFetchDevice returns a device Id associated with a MAC address. If
// there is not already one it will create one.
func (environ *maasEnviron) createOrFetchDevice(macAddress string, instId instance.Id, hostname string) (string, error) {
	device, err := environ.fetchDevice(macAddress)
	if err == nil {
		return device, nil
	}
	if !errors.IsNotFound(err) {
		return "", errors.Trace(err)
	}
	return environ.newDevice(macAddress, instId, hostname)
}

// AllocateAddress requests an address to be allocated for the
// given instance on the given network.
func (environ *maasEnviron) AllocateAddress(instId instance.Id, subnetId network.Id, addr *network.Address, macAddress, hostname string) (err error) {
	logger.Tracef(
		"AllocateAddress for instId %q, subnet %q, addr %q, MAC %q, hostname %q",
		instId, subnetId, addr, macAddress, hostname,
	)
	if addr == nil {
		return errors.NewNotValid(nil, "invalid address: cannot be nil")
	}

	if !environs.AddressAllocationEnabled() {
		if !environ.supportsDevices {
			logger.Warningf(
				"resources used by container %q with MAC address %q can leak: devices API not supported",
				hostname, macAddress,
			)
			return errors.NotSupportedf("address allocation")
		}
		logger.Tracef("creating device for container %q with MAC %q", hostname, macAddress)
		deviceID, err := environ.createOrFetchDevice(macAddress, instId, hostname)
		if err != nil {
			return errors.Annotatef(
				err,
				"failed creating MAAS device for container %q with MAC address %q",
				hostname, macAddress,
			)
		}
		logger.Infof(
			"created device %q for container %q with MAC address %q on parent node %q",
			deviceID, hostname, macAddress, instId,
		)
		devices := environ.getMAASClient().GetSubObject("devices")
		newAddr, err := ReserveIPAddressOnDevice(devices, deviceID, macAddress, network.Address{})
		if err != nil {
			return errors.Trace(err)
		}
		logger.Infof(
			"reserved sticky IP address %q for device %q with MAC address %q representing container %q",
			newAddr, deviceID, macAddress, hostname,
		)
		*addr = newAddr
		return nil
	}
	defer errors.DeferredAnnotatef(&err, "failed to allocate address %q for instance %q", addr, instId)

	client := environ.getMAASClient()
	var maasErr gomaasapi.ServerError
	if environ.supportsDevices {
		deviceID, err := environ.createOrFetchDevice(macAddress, instId, hostname)
		if err != nil {
			return err
		}

		devices := client.GetSubObject("devices")
		newAddr, err := ReserveIPAddressOnDevice(devices, deviceID, macAddress, *addr)
		if err == nil {
			logger.Infof(
				"allocated address %q for instance %q on device %q (asked for address %q)",
				addr, instId, deviceID, newAddr,
			)
			return nil
		}

		var ok bool
		maasErr, ok = err.(gomaasapi.ServerError)
		if !ok {
			return errors.Trace(err)
		}
	} else {

		var subnets []network.SubnetInfo

		subnets, err = environ.Subnets(instId, []network.Id{subnetId})
		logger.Tracef("Subnets(%q, %q, %q) returned: %v (%v)", instId, subnetId, *addr, subnets, err)
		if err != nil {
			return errors.Trace(err)
		}
		if len(subnets) != 1 {
			return errors.Errorf("could not find subnet matching %q", subnetId)
		}
		foundSub := subnets[0]
		logger.Tracef("found subnet %#v", foundSub)

		cidr := foundSub.CIDR
		ipaddresses := client.GetSubObject("ipaddresses")
		err = ReserveIPAddress(ipaddresses, cidr, *addr)
		if err == nil {
			logger.Infof("allocated address %q for instance %q on subnet %q", *addr, instId, cidr)
			return nil
		}

		var ok bool
		maasErr, ok = err.(gomaasapi.ServerError)
		if !ok {
			return errors.Trace(err)
		}
	}
	// For an "out of range" IP address, maas raises
	// StaticIPAddressOutOfRange - an error 403
	// If there are no more addresses we get
	// StaticIPAddressExhaustion - an error 503
	// For an address already in use we get
	// StaticIPAddressUnavailable - an error 404
	if maasErr.StatusCode == 404 {
		logger.Tracef("address %q not available for allocation", addr)
		return environs.ErrIPAddressUnavailable
	} else if maasErr.StatusCode == 503 {
		logger.Tracef("no more addresses available on the subnet")
		return environs.ErrIPAddressesExhausted
	}
	// any error other than a 404 or 503 is "unexpected" and should
	// be returned directly.
	return errors.Trace(err)
}

// ReleaseAddress releases a specific address previously allocated with
// AllocateAddress.
func (environ *maasEnviron) ReleaseAddress(instId instance.Id, _ network.Id, addr network.Address, macAddress, hostname string) (err error) {
	if !environs.AddressAllocationEnabled() {
		if !environ.supportsDevices {
			logger.Warningf(
				"resources used by container %q with MAC address %q can leak: devices API not supported",
				hostname, macAddress,
			)
			return errors.NotSupportedf("address allocation")
		}
		logger.Tracef("getting device ID for container %q with MAC %q", macAddress, hostname)
		deviceID, err := environ.fetchDevice(macAddress)
		if err != nil {
			return errors.Annotatef(
				err,
				"getting MAAS device for container %q with MAC address %q",
				hostname, macAddress,
			)
		}
		logger.Tracef("deleting device %q for container %q", deviceID, hostname)
		apiDevice := environ.getMAASClient().GetSubObject("devices").GetSubObject(deviceID)
		if err := apiDevice.Delete(); err != nil {
			return errors.Annotatef(
				err,
				"deleting MAAS device %q for container %q with MAC address %q",
				deviceID, instId, macAddress,
			)
		}
		logger.Debugf("deleted device %q for container %q with MAC address %q", deviceID, instId, macAddress)
		return nil
	}

	defer errors.DeferredAnnotatef(&err, "failed to release IP address %q from instance %q", addr, instId)

	logger.Infof(
		"releasing address: %q, MAC address: %q, hostname: %q, supports devices: %v",
		addr, macAddress, hostname, environ.supportsDevices,
	)
	// Addresses originally allocated without a device will have macAddress
	// set to "". We shouldn't look for a device for these addresses.
	if environ.supportsDevices && macAddress != "" {
		device, err := environ.fetchFullDevice(macAddress)
		if err == nil {
			addresses, err := device["ip_addresses"].GetArray()
			if err != nil {
				return err
			}
			systemId, err := device["system_id"].GetString()
			if err != nil {
				return err
			}

			if len(addresses) == 1 {
				// With our current usage of devices they will always
				// have exactly one IP address, but in theory that
				// could change and this code will continue to work.
				// The device is only destroyed when we come to release
				// the last address. Race conditions aside.
				deviceAPI := environ.getMAASClient().GetSubObject("devices").GetSubObject(systemId)
				err = deviceAPI.Delete()
				return err
			}
		} else if !errors.IsNotFound(err) {
			return err
		}
		// No device for this IP address, release the address normally.
	}

	ipaddresses := environ.getMAASClient().GetSubObject("ipaddresses")
	retries := 0
	for a := shortAttempt.Start(); a.Next(); {
		retries++
		// This can return a 404 error if the address has already been released
		// or is unknown by maas. However this, like any other error, would be
		// unexpected - so we don't treat it specially and just return it to
		// the caller.
		err = ReleaseIPAddress(ipaddresses, addr)
		if err == nil {
			break
		}
		logger.Infof("failed to release address %q from instance %q, will retry", addr, instId)
	}
	if err != nil {
		logger.Warningf("failed to release address %q from instance %q after %d attempts: %v", addr, instId, retries, err)
	}
	return err
}

// subnetsFromNode fetches all the subnets for a specific node.
func (environ *maasEnviron) subnetsFromNode(nodeId string) ([]gomaasapi.JSONObject, error) {
	client := environ.getMAASClient().GetSubObject("nodes").GetSubObject(nodeId)
	json, err := client.CallGet("", nil)
	if err != nil {
		if maasErr, ok := err.(gomaasapi.ServerError); ok && maasErr.StatusCode == http.StatusNotFound {
			return nil, errors.NotFoundf("intance %q", nodeId)
		}
		return nil, errors.Trace(err)
	}
	nodeMap, err := json.GetMap()
	if err != nil {
		return nil, errors.Trace(err)
	}
	interfacesArray, err := nodeMap["interface_set"].GetArray()
	if err != nil {
		return nil, errors.Trace(err)
	}
	var subnets []gomaasapi.JSONObject
	for _, iface := range interfacesArray {
		ifaceMap, err := iface.GetMap()
		if err != nil {
			return nil, errors.Trace(err)
		}
		linksArray, err := ifaceMap["links"].GetArray()
		if err != nil {
			return nil, errors.Trace(err)
		}
		for _, link := range linksArray {
			linkMap, err := link.GetMap()
			if err != nil {
				return nil, errors.Trace(err)
			}
			subnet, ok := linkMap["subnet"]
			if !ok {
				return nil, errors.New("subnet not found")
			}
			subnets = append(subnets, subnet)
		}
	}
	return subnets, nil
}

// Deduce the allocatable portion of the subnet by subtracting the dynamic
// range from the full subnet range.
func (environ *maasEnviron) allocatableRangeForSubnet(cidr string, subnetId string) (net.IP, net.IP, error) {
	// Initialize the low and high bounds of the allocatable range to the
	// whole CIDR. Reduce the scope of this when we find the dynamic range.
	ip, ipnet, err := net.ParseCIDR(cidr)
	if err != nil {
		return nil, nil, errors.Trace(err)
	}
	// Skip IPv6 subnets until we can handle them correctly.
	if ip.To4() == nil && ip.To16() != nil {
		logger.Debugf("ignoring static IP range for IPv6 subnet %q", cidr)
		return nil, nil, nil
	}

	// TODO(mfoord): needs updating to work with IPv6 as well.
	lowBound, err := network.IPv4ToDecimal(ip)
	if err != nil {
		return nil, nil, errors.Trace(err)
	}
	// Don't include the zero address in the allocatable bounds.
	lowBound = lowBound + 1
	ones, bits := ipnet.Mask.Size()
	zeros := bits - ones
	numIPs := uint32(1) << uint32(zeros)
	highBound := lowBound + numIPs - 2

	client := environ.getMAASClient().GetSubObject("subnets").GetSubObject(subnetId)

	json, err := client.CallGet("reserved_ip_ranges", nil)
	if err != nil {
		return nil, nil, errors.Trace(err)
	}
	jsonRanges, err := json.GetArray()
	if err != nil {
		return nil, nil, errors.Trace(err)
	}

	for _, jsonRange := range jsonRanges {
		rangeMap, err := jsonRange.GetMap()
		if err != nil {
			return nil, nil, errors.Trace(err)
		}
		purposeArray, err := rangeMap["purpose"].GetArray()
		if err != nil {
			return nil, nil, errors.Trace(err)
		}
		found := false
		for _, jsonPurpose := range purposeArray {
			purpose, err := jsonPurpose.GetString()
			if err != nil {
				return nil, nil, errors.Trace(err)
			}
			if purpose == dynamicRange {
				found = true
				break
			}
		}
		if !found {
			// This is not the range we're looking for
			continue
		}
<<<<<<< HEAD

		start, err := rangeMap["start"].GetString()
		if err != nil {
			return nil, nil, errors.Trace(err)
=======
		for _, details := range allDetails {
			ifaceInfo.VLANTag = details.VLANTag
			ifaceInfo.ProviderSubnetId = network.Id(details.Name)
			mask := net.IPMask(net.ParseIP(details.Mask))
			cidr := net.IPNet{
				IP:   net.ParseIP(details.IP),
				Mask: mask,
			}
			ifaceInfo.CIDR = cidr.String()
			ifaceInfo.Address = network.NewAddress(cidr.IP.String())
			if details.DefaultGateway != "" {
				ifaceInfo.GatewayAddress = network.NewAddress(details.DefaultGateway)
			}
			result = append(result, ifaceInfo)
>>>>>>> 36b26048
		}
		end, err := rangeMap["end"].GetString()
		if err != nil {
			return nil, nil, errors.Trace(err)
		}
		dynamicLow, err := network.IPv4ToDecimal(net.ParseIP(start))
		if err != nil {
			return nil, nil, errors.Trace(err)
		}
		dynamicHigh, err := network.IPv4ToDecimal(net.ParseIP(end))
		if err != nil {
			return nil, nil, errors.Trace(err)
		}

		// We pick the larger of the two portions of the subnet around
		// the dynamic range. Either ending one below the start of the
		// dynamic range or starting one after the end.
		above := highBound - dynamicHigh
		below := dynamicLow - lowBound
		if above > below {
			lowBound = dynamicHigh + 1
		} else {
			highBound = dynamicLow - 1
		}
		break
	}
	return network.DecimalToIPv4(lowBound), network.DecimalToIPv4(highBound), nil
}

// subnetsWithSpaces uses the MAAS 1.9+ API to fetch subnet information
// including space name.
func (environ *maasEnviron) subnetsWithSpaces(instId instance.Id, subnetIds []network.Id) ([]network.SubnetInfo, error) {
	var nodeId string
	if instId != instance.UnknownId {
		inst, err := environ.getInstance(instId)
		if err != nil {
			return nil, errors.Trace(err)
		}
		nodeId, err = environ.nodeIdFromInstance(inst)
		if err != nil {
			return nil, errors.Trace(err)
		}
	}
	subnets, err := environ.filteredSubnets(nodeId, subnetIds)
	if err != nil {
		return nil, errors.Trace(err)
	}
	if instId != instance.UnknownId {
		logger.Debugf("instance %q has subnets %v", instId, subnets)
	} else {
		logger.Debugf("found subnets %v", subnets)
	}

	return subnets, nil
}

// subnetFromJson populates a network.SubnetInfo from a gomaasapi.JSONObject
// representing a single subnet. This can come from either the subnets api
// endpoint or the node endpoint.
func (environ *maasEnviron) subnetFromJson(subnet gomaasapi.JSONObject) (network.SubnetInfo, error) {
	var subnetInfo network.SubnetInfo
	fields, err := subnet.GetMap()
	if err != nil {
		return subnetInfo, errors.Trace(err)
	}
	subnetIdFloat, err := fields["id"].GetFloat64()
	if err != nil {
		return subnetInfo, errors.Annotatef(err, "cannot get subnet Id")
	}
	subnetId := strconv.Itoa(int(subnetIdFloat))
	cidr, err := fields["cidr"].GetString()
	if err != nil {
		return subnetInfo, errors.Errorf("cannot get cidr: %v", err)
	}
	spaceName, err := fields["space"].GetString()
	if err != nil {
		return subnetInfo, errors.Errorf("cannot get space name: %v", err)
	}
	vid := 0
	vidField, ok := fields["vid"]
	if ok && !vidField.IsNil() {
		// vid is optional, so assume it's 0 when missing or nil.
		vidFloat, err := vidField.GetFloat64()
		if err != nil {
			return subnetInfo, errors.Errorf("cannot get vlan tag: %v", err)
		}
		vid = int(vidFloat)
	}
	allocatableLow, allocatableHigh, err := environ.allocatableRangeForSubnet(cidr, subnetId)
	if err != nil {
		return subnetInfo, errors.Trace(err)
	}

	subnetInfo = network.SubnetInfo{
		ProviderId:        network.Id(subnetId),
		VLANTag:           vid,
		CIDR:              cidr,
		SpaceProviderId:   network.Id(spaceName),
		AllocatableIPLow:  allocatableLow,
		AllocatableIPHigh: allocatableHigh,
	}
	return subnetInfo, nil
}

// filteredSubnets fetches subnets, filtering optionally by nodeId and/or a
// slice of subnetIds. If subnetIds is empty then all subnets for that node are
// fetched. If nodeId is empty, all subnets are returned (filtering by subnetIds
// first, if set).
func (environ *maasEnviron) filteredSubnets(nodeId string, subnetIds []network.Id) ([]network.SubnetInfo, error) {
	var jsonNets []gomaasapi.JSONObject
	var err error
	if nodeId != "" {
		jsonNets, err = environ.subnetsFromNode(nodeId)
		if err != nil {
			return nil, errors.Trace(err)
		}
	} else {
		jsonNets, err = environ.fetchAllSubnets()
		if err != nil {
			return nil, errors.Trace(err)
		}
	}
	subnetIdSet := make(map[string]bool)
	for _, netId := range subnetIds {
		subnetIdSet[string(netId)] = false
	}

	subnets := []network.SubnetInfo{}
	for _, jsonNet := range jsonNets {
		fields, err := jsonNet.GetMap()
		if err != nil {
			return nil, err
		}
		subnetIdFloat, err := fields["id"].GetFloat64()
		if err != nil {
			return nil, errors.Errorf("cannot get subnet Id: %v", err)
		}
		subnetId := strconv.Itoa(int(subnetIdFloat))

		// If we're filtering by subnet id check if this subnet is one
		// we're looking for.
		if len(subnetIds) != 0 {
			_, ok := subnetIdSet[subnetId]
			if !ok {
				// This id is not what we're looking for.
				continue
			}
			subnetIdSet[subnetId] = true
		}
		subnetInfo, err := environ.subnetFromJson(jsonNet)
		if err != nil {
			return nil, errors.Trace(err)
		}
		subnets = append(subnets, subnetInfo)
		logger.Tracef("found subnet with info %#v", subnetInfo)
	}
	return subnets, checkNotFound(subnetIdSet)
}

func (environ *maasEnviron) getInstance(instId instance.Id) (instance.Instance, error) {
	instances, err := environ.acquiredInstances([]instance.Id{instId})
	if err != nil {
		if maasErr, ok := err.(gomaasapi.ServerError); ok && maasErr.StatusCode == http.StatusNotFound {
			return nil, errors.NotFoundf("instance %q", instId)
		}
		return nil, errors.Annotatef(err, "getting instance %q", instId)
	}
	if len(instances) == 0 {
		return nil, errors.NotFoundf("instance %q", instId)
	}
	inst := instances[0]
	return inst, nil
}

// fetchAllSubnets calls the MAAS subnets API to get all subnets and returns the
// JSON response or an error. If capNetworkDeploymentUbuntu is not available, an
// error satisfying errors.IsNotSupported will be returned.
func (environ *maasEnviron) fetchAllSubnets() ([]gomaasapi.JSONObject, error) {
	if !environ.supportsNetworkDeploymentUbuntu {
		return nil, errors.NotSupportedf("Spaces")
	}
	client := environ.getMAASClient().GetSubObject("subnets")

	json, err := client.CallGet("", nil)
	if err != nil {
		return nil, errors.Trace(err)
	}
	return json.GetArray()
}

// Spaces returns all the spaces, that have subnets, known to the provider.
// Space name is not filled in as the provider doesn't know the juju name for
// the space.
func (environ *maasEnviron) Spaces() ([]network.SpaceInfo, error) {
	jsonNets, err := environ.fetchAllSubnets()
	if err != nil {
		return nil, errors.Trace(err)
	}
	spaceMap := make(map[network.Id]*network.SpaceInfo)
	names := set.Strings{}
	for _, jsonNet := range jsonNets {
		subnetInfo, err := environ.subnetFromJson(jsonNet)
		if err != nil {
			return nil, errors.Trace(err)
		}
		space, ok := spaceMap[subnetInfo.SpaceProviderId]
		if !ok {
			space = &network.SpaceInfo{
				ProviderId: subnetInfo.SpaceProviderId,
			}
			spaceMap[space.ProviderId] = space
			names.Add(string(space.ProviderId))
		}
		space.Subnets = append(space.Subnets, subnetInfo)
	}
	spaces := make([]network.SpaceInfo, len(names))
	for i, name := range names.SortedValues() {
		spaces[i] = *spaceMap[network.Id(name)]
	}
	return spaces, nil
}

// Subnets returns basic information about the specified subnets known
// by the provider for the specified instance. subnetIds must not be
// empty. Implements NetworkingEnviron.Subnets.
func (environ *maasEnviron) Subnets(instId instance.Id, subnetIds []network.Id) ([]network.SubnetInfo, error) {
	if environ.supportsNetworkDeploymentUbuntu {
		return environ.subnetsWithSpaces(instId, subnetIds)
	}
	// When not using MAAS API with spaces support, we require both instance ID
	// and list of subnet IDs, that's due to the limitations of the old API.
	if instId == instance.UnknownId {
		return nil, errors.Errorf("instance ID is required")
	}
	inst, err := environ.getInstance(instId)
	if err != nil {
		return nil, errors.Trace(err)
	}
	if len(subnetIds) == 0 {
		return nil, errors.Errorf("subnet IDs must not be empty")
	}
	// The MAAS API get networks call returns named subnets, not physical networks,
	// so we save the data from this call into a variable called subnets.
	// http://maas.ubuntu.com/docs/api.html#networks
	subnets, err := environ.getInstanceNetworks(inst)
	if err != nil {
		return nil, errors.Annotatef(err, "cannot get instance %q subnets", instId)
	}
	logger.Debugf("instance %q has subnets %v", instId, subnets)

	nodegroups, err := environ.getNodegroups()
	if err != nil {
		return nil, errors.Annotatef(err, "cannot get instance %q node groups", instId)
	}
	nodegroupInterfaces := environ.getNodegroupInterfaces(nodegroups)

	subnetIdSet := make(map[string]bool)
	for _, netId := range subnetIds {
		subnetIdSet[string(netId)] = false
	}

	var networkInfo []network.SubnetInfo
	for _, subnet := range subnets {
		found, ok := subnetIdSet[subnet.Name]
		if !ok {
			// This id is not what we're looking for.
			continue
		}
		if found {
			// Don't add the same subnet twice.
			continue
		}
		// mark that we've found this subnet
		subnetIdSet[subnet.Name] = true
		netCIDR := &net.IPNet{
			IP:   net.ParseIP(subnet.IP),
			Mask: net.IPMask(net.ParseIP(subnet.Mask)),
		}
		var allocatableHigh, allocatableLow net.IP
		for ip, bounds := range nodegroupInterfaces {
			contained := netCIDR.Contains(net.ParseIP(ip))
			if contained {
				allocatableLow = bounds[0]
				allocatableHigh = bounds[1]
				break
			}
		}
		subnetInfo := network.SubnetInfo{
			CIDR:              netCIDR.String(),
			VLANTag:           subnet.VLANTag,
			ProviderId:        network.Id(subnet.Name),
			AllocatableIPLow:  allocatableLow,
			AllocatableIPHigh: allocatableHigh,
		}

		// Verify we filled-in everything for all networks
		// and drop incomplete records.
		if subnetInfo.ProviderId == "" || subnetInfo.CIDR == "" {
			logger.Infof("ignoring subnet  %q: missing information (%#v)", subnet.Name, subnetInfo)
			continue
		}

		logger.Tracef("found subnet with info %#v", subnetInfo)
		networkInfo = append(networkInfo, subnetInfo)
	}
	logger.Debugf("available subnets for instance %v: %#v", inst.Id(), networkInfo)
	return networkInfo, checkNotFound(subnetIdSet)
}

func checkNotFound(subnetIdSet map[string]bool) error {
	notFound := []string{}
	for subnetId, found := range subnetIdSet {
		if !found {
			notFound = append(notFound, string(subnetId))
		}
	}
	if len(notFound) != 0 {
		return errors.Errorf("failed to find the following subnets: %v", strings.Join(notFound, ", "))
	}
	return nil
}

// AllInstances returns all the instance.Instance in this provider.
func (environ *maasEnviron) AllInstances() ([]instance.Instance, error) {
	return environ.acquiredInstances(nil)
}

// Storage is defined by the Environ interface.
func (env *maasEnviron) Storage() storage.Storage {
	env.ecfgMutex.Lock()
	defer env.ecfgMutex.Unlock()
	return env.storageUnlocked
}

func (environ *maasEnviron) Destroy() error {
	if !environ.supportsDevices {
		// Warn the user that container resources can leak.
		logger.Warningf(noDevicesWarning)
	}

	if err := common.Destroy(environ); err != nil {
		return errors.Trace(err)
	}
	return environ.Storage().RemoveAll()
}

// MAAS does not do firewalling so these port methods do nothing.
func (*maasEnviron) OpenPorts([]network.PortRange) error {
	logger.Debugf("unimplemented OpenPorts() called")
	return nil
}

func (*maasEnviron) ClosePorts([]network.PortRange) error {
	logger.Debugf("unimplemented ClosePorts() called")
	return nil
}

func (*maasEnviron) Ports() ([]network.PortRange, error) {
	logger.Debugf("unimplemented Ports() called")
	return nil, nil
}

func (*maasEnviron) Provider() environs.EnvironProvider {
	return &providerInstance
}

<<<<<<< HEAD
func (environ *maasEnviron) nodeIdFromInstance(inst instance.Instance) (string, error) {
=======
// networkDetails holds information about a MAAS network.
type networkDetails struct {
	Name           string
	IP             string
	Mask           string
	VLANTag        int
	Description    string
	DefaultGateway string
}

// getInstanceNetworks returns a list of all MAAS networks for a given node.
func (environ *maasEnviron) getInstanceNetworks(inst instance.Instance) ([]networkDetails, error) {
>>>>>>> 36b26048
	maasInst := inst.(*maasInstance)
	maasObj := maasInst.maasObject
	nodeId, err := maasObj.GetField("system_id")
	if err != nil {
<<<<<<< HEAD
		return "", err
=======
		return nil, err
	}
	params := url.Values{"node": {nodeId}}
	json, err := client.CallGet("", params)
	if err != nil {
		return nil, err
	}
	jsonNets, err := json.GetArray()
	if err != nil {
		return nil, err
	}

	networks := make([]networkDetails, len(jsonNets))
	for i, jsonNet := range jsonNets {
		fields, err := jsonNet.GetMap()
		if err != nil {
			return nil, errors.Annotate(err, "parsing network details")
		}

		name, err := fields["name"].GetString()
		if err != nil {
			return nil, errors.Annotate(err, "cannot get name")
		}

		ip, err := fields["ip"].GetString()
		if err != nil {
			return nil, errors.Annotate(err, "cannot get ip")
		}

		defaultGateway := ""
		defaultGatewayField, ok := fields["default_gateway"]
		if ok && !defaultGatewayField.IsNil() {
			// default_gateway is optional, so ignore it when unset or null.
			defaultGateway, err = defaultGatewayField.GetString()
			if err != nil {
				return nil, errors.Annotate(err, "cannot get default_gateway")
			}
		}

		netmask, err := fields["netmask"].GetString()
		if err != nil {
			return nil, errors.Annotate(err, "cannot get netmask")
		}

		vlanTag := 0
		vlanTagField, ok := fields["vlan_tag"]
		if ok && !vlanTagField.IsNil() {
			// vlan_tag is optional, so assume it's 0 when missing or nil.
			vlanTagFloat, err := vlanTagField.GetFloat64()
			if err != nil {
				return nil, errors.Annotate(err, "cannot get vlan_tag")
			}
			vlanTag = int(vlanTagFloat)
		}

		description, err := fields["description"].GetString()
		if err != nil {
			return nil, errors.Annotate(err, "cannot get description")
		}

		networks[i] = networkDetails{
			Name:           name,
			IP:             ip,
			Mask:           netmask,
			DefaultGateway: defaultGateway,
			VLANTag:        vlanTag,
			Description:    description,
		}
	}
	return networks, nil
}

// getNetworkMACs returns all MAC addresses connected to the given
// network.
func (environ *maasEnviron) getNetworkMACs(networkName string) ([]string, error) {
	client := environ.getMAASClient().GetSubObject("networks").GetSubObject(networkName)
	json, err := client.CallGet("list_connected_macs", nil)
	if err != nil {
		return nil, err
	}
	jsonMACs, err := json.GetArray()
	if err != nil {
		return nil, err
	}

	macs := make([]string, len(jsonMACs))
	for i, jsonMAC := range jsonMACs {
		fields, err := jsonMAC.GetMap()
		if err != nil {
			return nil, err
		}
		macAddress, err := fields["mac_address"].GetString()
		if err != nil {
			return nil, fmt.Errorf("cannot get mac_address: %v", err)
		}
		macs[i] = macAddress
	}
	return macs, nil
}

// getInstanceNetworkInterfaces returns a map of interface MAC address
// to ifaceInfo for each network interface of the given instance, as
// discovered during the commissioning phase. In addition, it also
// returns the interface name discovered as primary.
func (environ *maasEnviron) getInstanceNetworkInterfaces(inst instance.Instance) (map[string]ifaceInfo, string, error) {
	maasInst := inst.(*maasInstance)
	maasObj := maasInst.maasObject
	result, err := maasObj.CallGet("details", nil)
	if err != nil {
		return nil, "", errors.Trace(err)
	}
	// Get the node's lldp / lshw details discovered at commissioning.
	data, err := result.GetBytes()
	if err != nil {
		return nil, "", errors.Trace(err)
	}
	var parsed map[string]interface{}
	if err := bson.Unmarshal(data, &parsed); err != nil {
		return nil, "", errors.Trace(err)
	}
	lshwData, ok := parsed["lshw"]
	if !ok {
		return nil, "", errors.Errorf("no hardware information available for node %q", inst.Id())
	}
	lshwXML, ok := lshwData.([]byte)
	if !ok {
		return nil, "", errors.Errorf("invalid hardware information for node %q", inst.Id())
	}
	// Now we have the lshw XML data, parse it to extract and return NICs.
	return extractInterfaces(inst, lshwXML)
}

type ifaceInfo struct {
	DeviceIndex   int
	InterfaceName string
	Disabled      bool
}

// extractInterfaces parses the XML output of lswh and extracts all
// network interfaces, returing a map MAC address to ifaceInfo, as
// well as the interface name discovered as primary.
func extractInterfaces(inst instance.Instance, lshwXML []byte) (map[string]ifaceInfo, string, error) {
	type Node struct {
		Id          string `xml:"id,attr"`
		Disabled    bool   `xml:"disabled,attr,omitempty"`
		Description string `xml:"description"`
		Serial      string `xml:"serial"`
		LogicalName string `xml:"logicalname"`
		Children    []Node `xml:"node"`
	}
	type List struct {
		Nodes []Node `xml:"node"`
	}
	var lshw List
	if err := xml.Unmarshal(lshwXML, &lshw); err != nil {
		return nil, "", errors.Annotatef(err, "cannot parse lshw XML details for node %q", inst.Id())
	}
	primaryIface := ""
	interfaces := make(map[string]ifaceInfo)
	var processNodes func(nodes []Node) error
	var baseIndex int
	processNodes = func(nodes []Node) error {
		for _, node := range nodes {
			if strings.HasPrefix(node.Id, "network") {
				index := baseIndex
				if strings.HasPrefix(node.Id, "network:") {
					// There is an index suffix, parse it.
					var err error
					index, err = strconv.Atoi(strings.TrimPrefix(node.Id, "network:"))
					if err != nil {
						return errors.Annotatef(err, "lshw output for node %q has invalid ID suffix for %q", inst.Id(), node.Id)
					}
				} else {
					baseIndex++
				}

				if primaryIface == "" && !node.Disabled {
					primaryIface = node.LogicalName
					logger.Debugf("node %q primary network interface is %q", inst.Id(), primaryIface)
				}
				if node.Disabled {
					logger.Debugf("node %q skipping disabled network interface %q", inst.Id(), node.LogicalName)
				}
				interfaces[node.Serial] = ifaceInfo{
					DeviceIndex:   index,
					InterfaceName: node.LogicalName,
					Disabled:      node.Disabled,
				}
			}
			if err := processNodes(node.Children); err != nil {
				return err
			}
		}
		return nil
>>>>>>> 36b26048
	}
	return nodeId, err
}<|MERGE_RESOLUTION|>--- conflicted
+++ resolved
@@ -20,11 +20,6 @@
 	"github.com/juju/utils/os"
 	"github.com/juju/utils/series"
 	"github.com/juju/utils/set"
-<<<<<<< HEAD
-	"launchpad.net/gomaasapi"
-=======
-	"gopkg.in/mgo.v2/bson"
->>>>>>> 36b26048
 
 	"github.com/juju/juju/agent"
 	"github.com/juju/juju/cloudconfig/cloudinit"
@@ -715,51 +710,11 @@
 		var startedNode gomaasapi.MAASObject
 		startedNode, err = result.GetMAASObject()
 		if err != nil {
-<<<<<<< HEAD
 			logger.Errorf("cannot process API response after successfully starting node: %v", err)
 			return nil, err
-=======
-			return nil, "", errors.Annotatef(err, "getNetworkMACs failed")
-		}
-		logger.Debugf("network %q has MACs: %v", netw.Name, macs)
-
-		var defaultGateway network.Address
-		if netw.DefaultGateway != "" {
-			defaultGateway = network.NewAddress(netw.DefaultGateway)
-		}
-
-		for _, mac := range macs {
-			if ifinfo, ok := interfaces[mac]; ok {
-				tempInterfaceInfo = append(tempInterfaceInfo, network.InterfaceInfo{
-					MACAddress:     mac,
-					InterfaceName:  ifinfo.InterfaceName,
-					DeviceIndex:    ifinfo.DeviceIndex,
-					CIDR:           netCIDR.String(),
-					VLANTag:        netw.VLANTag,
-					ProviderId:     network.Id(netw.Name),
-					NetworkName:    netw.Name,
-					Disabled:       disabled || ifinfo.Disabled,
-					GatewayAddress: defaultGateway,
-				})
-			}
-		}
-	}
-	// Verify we filled-in everything for all networks/interfaces
-	// and drop incomplete records.
-	var interfaceInfo []network.InterfaceInfo
-	for _, info := range tempInterfaceInfo {
-		if info.ProviderId == "" || info.NetworkName == "" || info.CIDR == "" {
-			logger.Infof("ignoring interface %q: missing subnet info", info.InterfaceName)
-			continue
-		}
-		if info.MACAddress == "" || info.InterfaceName == "" {
-			logger.Infof("ignoring subnet %q: missing interface info", info.ProviderId)
-			continue
->>>>>>> 36b26048
 		}
 		return &startedNode, nil
 	}
-
 	return nil, err
 }
 
@@ -1706,27 +1661,10 @@
 			// This is not the range we're looking for
 			continue
 		}
-<<<<<<< HEAD
 
 		start, err := rangeMap["start"].GetString()
 		if err != nil {
 			return nil, nil, errors.Trace(err)
-=======
-		for _, details := range allDetails {
-			ifaceInfo.VLANTag = details.VLANTag
-			ifaceInfo.ProviderSubnetId = network.Id(details.Name)
-			mask := net.IPMask(net.ParseIP(details.Mask))
-			cidr := net.IPNet{
-				IP:   net.ParseIP(details.IP),
-				Mask: mask,
-			}
-			ifaceInfo.CIDR = cidr.String()
-			ifaceInfo.Address = network.NewAddress(cidr.IP.String())
-			if details.DefaultGateway != "" {
-				ifaceInfo.GatewayAddress = network.NewAddress(details.DefaultGateway)
-			}
-			result = append(result, ifaceInfo)
->>>>>>> 36b26048
 		}
 		end, err := rangeMap["end"].GetString()
 		if err != nil {
@@ -2093,224 +2031,12 @@
 	return &providerInstance
 }
 
-<<<<<<< HEAD
 func (environ *maasEnviron) nodeIdFromInstance(inst instance.Instance) (string, error) {
-=======
-// networkDetails holds information about a MAAS network.
-type networkDetails struct {
-	Name           string
-	IP             string
-	Mask           string
-	VLANTag        int
-	Description    string
-	DefaultGateway string
-}
-
-// getInstanceNetworks returns a list of all MAAS networks for a given node.
-func (environ *maasEnviron) getInstanceNetworks(inst instance.Instance) ([]networkDetails, error) {
->>>>>>> 36b26048
 	maasInst := inst.(*maasInstance)
 	maasObj := maasInst.maasObject
 	nodeId, err := maasObj.GetField("system_id")
 	if err != nil {
-<<<<<<< HEAD
 		return "", err
-=======
-		return nil, err
-	}
-	params := url.Values{"node": {nodeId}}
-	json, err := client.CallGet("", params)
-	if err != nil {
-		return nil, err
-	}
-	jsonNets, err := json.GetArray()
-	if err != nil {
-		return nil, err
-	}
-
-	networks := make([]networkDetails, len(jsonNets))
-	for i, jsonNet := range jsonNets {
-		fields, err := jsonNet.GetMap()
-		if err != nil {
-			return nil, errors.Annotate(err, "parsing network details")
-		}
-
-		name, err := fields["name"].GetString()
-		if err != nil {
-			return nil, errors.Annotate(err, "cannot get name")
-		}
-
-		ip, err := fields["ip"].GetString()
-		if err != nil {
-			return nil, errors.Annotate(err, "cannot get ip")
-		}
-
-		defaultGateway := ""
-		defaultGatewayField, ok := fields["default_gateway"]
-		if ok && !defaultGatewayField.IsNil() {
-			// default_gateway is optional, so ignore it when unset or null.
-			defaultGateway, err = defaultGatewayField.GetString()
-			if err != nil {
-				return nil, errors.Annotate(err, "cannot get default_gateway")
-			}
-		}
-
-		netmask, err := fields["netmask"].GetString()
-		if err != nil {
-			return nil, errors.Annotate(err, "cannot get netmask")
-		}
-
-		vlanTag := 0
-		vlanTagField, ok := fields["vlan_tag"]
-		if ok && !vlanTagField.IsNil() {
-			// vlan_tag is optional, so assume it's 0 when missing or nil.
-			vlanTagFloat, err := vlanTagField.GetFloat64()
-			if err != nil {
-				return nil, errors.Annotate(err, "cannot get vlan_tag")
-			}
-			vlanTag = int(vlanTagFloat)
-		}
-
-		description, err := fields["description"].GetString()
-		if err != nil {
-			return nil, errors.Annotate(err, "cannot get description")
-		}
-
-		networks[i] = networkDetails{
-			Name:           name,
-			IP:             ip,
-			Mask:           netmask,
-			DefaultGateway: defaultGateway,
-			VLANTag:        vlanTag,
-			Description:    description,
-		}
-	}
-	return networks, nil
-}
-
-// getNetworkMACs returns all MAC addresses connected to the given
-// network.
-func (environ *maasEnviron) getNetworkMACs(networkName string) ([]string, error) {
-	client := environ.getMAASClient().GetSubObject("networks").GetSubObject(networkName)
-	json, err := client.CallGet("list_connected_macs", nil)
-	if err != nil {
-		return nil, err
-	}
-	jsonMACs, err := json.GetArray()
-	if err != nil {
-		return nil, err
-	}
-
-	macs := make([]string, len(jsonMACs))
-	for i, jsonMAC := range jsonMACs {
-		fields, err := jsonMAC.GetMap()
-		if err != nil {
-			return nil, err
-		}
-		macAddress, err := fields["mac_address"].GetString()
-		if err != nil {
-			return nil, fmt.Errorf("cannot get mac_address: %v", err)
-		}
-		macs[i] = macAddress
-	}
-	return macs, nil
-}
-
-// getInstanceNetworkInterfaces returns a map of interface MAC address
-// to ifaceInfo for each network interface of the given instance, as
-// discovered during the commissioning phase. In addition, it also
-// returns the interface name discovered as primary.
-func (environ *maasEnviron) getInstanceNetworkInterfaces(inst instance.Instance) (map[string]ifaceInfo, string, error) {
-	maasInst := inst.(*maasInstance)
-	maasObj := maasInst.maasObject
-	result, err := maasObj.CallGet("details", nil)
-	if err != nil {
-		return nil, "", errors.Trace(err)
-	}
-	// Get the node's lldp / lshw details discovered at commissioning.
-	data, err := result.GetBytes()
-	if err != nil {
-		return nil, "", errors.Trace(err)
-	}
-	var parsed map[string]interface{}
-	if err := bson.Unmarshal(data, &parsed); err != nil {
-		return nil, "", errors.Trace(err)
-	}
-	lshwData, ok := parsed["lshw"]
-	if !ok {
-		return nil, "", errors.Errorf("no hardware information available for node %q", inst.Id())
-	}
-	lshwXML, ok := lshwData.([]byte)
-	if !ok {
-		return nil, "", errors.Errorf("invalid hardware information for node %q", inst.Id())
-	}
-	// Now we have the lshw XML data, parse it to extract and return NICs.
-	return extractInterfaces(inst, lshwXML)
-}
-
-type ifaceInfo struct {
-	DeviceIndex   int
-	InterfaceName string
-	Disabled      bool
-}
-
-// extractInterfaces parses the XML output of lswh and extracts all
-// network interfaces, returing a map MAC address to ifaceInfo, as
-// well as the interface name discovered as primary.
-func extractInterfaces(inst instance.Instance, lshwXML []byte) (map[string]ifaceInfo, string, error) {
-	type Node struct {
-		Id          string `xml:"id,attr"`
-		Disabled    bool   `xml:"disabled,attr,omitempty"`
-		Description string `xml:"description"`
-		Serial      string `xml:"serial"`
-		LogicalName string `xml:"logicalname"`
-		Children    []Node `xml:"node"`
-	}
-	type List struct {
-		Nodes []Node `xml:"node"`
-	}
-	var lshw List
-	if err := xml.Unmarshal(lshwXML, &lshw); err != nil {
-		return nil, "", errors.Annotatef(err, "cannot parse lshw XML details for node %q", inst.Id())
-	}
-	primaryIface := ""
-	interfaces := make(map[string]ifaceInfo)
-	var processNodes func(nodes []Node) error
-	var baseIndex int
-	processNodes = func(nodes []Node) error {
-		for _, node := range nodes {
-			if strings.HasPrefix(node.Id, "network") {
-				index := baseIndex
-				if strings.HasPrefix(node.Id, "network:") {
-					// There is an index suffix, parse it.
-					var err error
-					index, err = strconv.Atoi(strings.TrimPrefix(node.Id, "network:"))
-					if err != nil {
-						return errors.Annotatef(err, "lshw output for node %q has invalid ID suffix for %q", inst.Id(), node.Id)
-					}
-				} else {
-					baseIndex++
-				}
-
-				if primaryIface == "" && !node.Disabled {
-					primaryIface = node.LogicalName
-					logger.Debugf("node %q primary network interface is %q", inst.Id(), primaryIface)
-				}
-				if node.Disabled {
-					logger.Debugf("node %q skipping disabled network interface %q", inst.Id(), node.LogicalName)
-				}
-				interfaces[node.Serial] = ifaceInfo{
-					DeviceIndex:   index,
-					InterfaceName: node.LogicalName,
-					Disabled:      node.Disabled,
-				}
-			}
-			if err := processNodes(node.Children); err != nil {
-				return err
-			}
-		}
-		return nil
->>>>>>> 36b26048
 	}
 	return nodeId, err
 }