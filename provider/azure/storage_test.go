// Copyright 2015 Canonical Ltd.
// Licensed under the AGPLv3, see LICENCE file for details.

package azure_test

import (
	"fmt"
	"net/http"

	"github.com/Azure/azure-sdk-for-go/services/compute/mgmt/2018-10-01/compute"
	armstorage "github.com/Azure/azure-sdk-for-go/services/storage/mgmt/2018-07-01/storage"
	azurestorage "github.com/Azure/azure-sdk-for-go/storage"
	autorestazure "github.com/Azure/go-autorest/autorest/azure"
	"github.com/Azure/go-autorest/autorest/mocks"
	"github.com/Azure/go-autorest/autorest/to"
	"github.com/juju/errors"
	jc "github.com/juju/testing/checkers"
	gc "gopkg.in/check.v1"
	"gopkg.in/juju/names.v2"

	"github.com/juju/juju/environs/context"
	"github.com/juju/juju/instance"
	"github.com/juju/juju/provider/azure"
	internalazurestorage "github.com/juju/juju/provider/azure/internal/azurestorage"
	"github.com/juju/juju/provider/azure/internal/azuretesting"
	"github.com/juju/juju/storage"
	"github.com/juju/juju/testing"
)

type storageSuite struct {
	testing.BaseSuite

	datavhdsContainer azuretesting.MockStorageContainer
	storageClient     azuretesting.MockStorageClient
	provider          storage.Provider
	requests          []*http.Request
	sender            azuretesting.Senders

	cloudCallCtx      *context.CloudCallContext
	invalidCredential bool
}

var _ = gc.Suite(&storageSuite{})

func (s *storageSuite) SetUpTest(c *gc.C) {
	s.BaseSuite.SetUpTest(c)
	s.datavhdsContainer = azuretesting.MockStorageContainer{}
	s.storageClient = azuretesting.MockStorageClient{
		Containers: map[string]internalazurestorage.Container{
			"datavhds": &s.datavhdsContainer,
		},
	}
	s.requests = nil
	envProvider := newProvider(c, azure.ProviderConfig{
		Sender:                     &s.sender,
		NewStorageClient:           s.storageClient.NewClient,
		RequestInspector:           azuretesting.RequestRecorder(&s.requests),
		RandomWindowsAdminPassword: func() string { return "sorandom" },
	})
	s.sender = nil

	var err error
	env := openEnviron(c, envProvider, &s.sender)
	azure.SetRetries(env)
	s.provider, err = env.StorageProvider("azure")
	c.Assert(err, jc.ErrorIsNil)
	s.cloudCallCtx = &context.CloudCallContext{
		InvalidateCredentialFunc: func(string) error {
			s.invalidCredential = true
			return nil
		},
	}
}

func (s *storageSuite) TearDownTest(c *gc.C) {
	s.invalidCredential = false
	s.BaseSuite.TearDownTest(c)
}

func (s *storageSuite) volumeSource(c *gc.C, legacy bool, attrs ...testing.Attrs) storage.VolumeSource {
	storageConfig, err := storage.NewConfig("azure", "azure", nil)
	c.Assert(err, jc.ErrorIsNil)

	s.sender = azuretesting.Senders{}
	if legacy {
		s.sender = append(s.sender, s.accountSender(), s.accountKeysSender())
	} else {
		s.sender = append(s.sender, s.accountNotFoundSender())
	}
	volumeSource, err := s.provider.VolumeSource(storageConfig)
	c.Assert(err, jc.ErrorIsNil)

	// Force an explicit refresh of the access token, so it isn't done
	// implicitly during the tests.
	s.sender = azuretesting.Senders{tokenRefreshSender()}
	err = azure.ForceVolumeSourceTokenRefresh(volumeSource)
	c.Assert(err, jc.ErrorIsNil)
	return volumeSource
}

func (s *storageSuite) accountNotFoundSender() *mocks.Sender {
	sender := mocks.NewSender()
	sender.AppendResponse(mocks.NewResponseWithStatus(
		"storage account not found", http.StatusNotFound,
	))
	return sender
}

func (s *storageSuite) accountSender() *azuretesting.MockSender {
	envTags := map[string]*string{
		"juju-model-uuid": to.StringPtr(testing.ModelTag.Id()),
	}
	account := armstorage.Account{
		Name: to.StringPtr(storageAccountName),
		Type: to.StringPtr("Standard_LRS"),
		Tags: envTags,
		AccountProperties: &armstorage.AccountProperties{
			PrimaryEndpoints: &armstorage.Endpoints{
				Blob: to.StringPtr(fmt.Sprintf("https://%s.blob.storage.azurestack.local/", storageAccountName)),
			},
		},
	}
	accountSender := azuretesting.NewSenderWithValue(account)
	accountSender.PathPattern = ".*/storageAccounts/" + storageAccountName + ".*"
	return accountSender
}

func (s *storageSuite) accountKeysSender() *azuretesting.MockSender {
	keys := []armstorage.AccountKey{{
		KeyName:     to.StringPtr(fakeStorageAccountKey + "-name"),
		Value:       to.StringPtr(fakeStorageAccountKey),
		Permissions: armstorage.Full,
	}, {
		KeyName:     to.StringPtr("key2-name"),
		Value:       to.StringPtr("key2"),
		Permissions: armstorage.Full,
	}}
	result := armstorage.AccountListKeysResult{Keys: &keys}
	keysSender := azuretesting.NewSenderWithValue(&result)
	keysSender.PathPattern = ".*/storageAccounts/.*/listKeys"
	return keysSender
}

func (s *storageSuite) TestVolumeSource(c *gc.C) {
	vs := s.volumeSource(c, false)
	c.Assert(vs, gc.NotNil)
}

func (s *storageSuite) TestFilesystemSource(c *gc.C) {
	storageConfig, err := storage.NewConfig("azure", "azure", nil)
	c.Assert(err, jc.ErrorIsNil)

	_, err = s.provider.FilesystemSource(storageConfig)
	c.Assert(err, gc.ErrorMatches, "filesystems not supported")
	c.Assert(err, jc.Satisfies, errors.IsNotSupported)
}

func (s *storageSuite) TestSupports(c *gc.C) {
	c.Assert(s.provider.Supports(storage.StorageKindBlock), jc.IsTrue)
	c.Assert(s.provider.Supports(storage.StorageKindFilesystem), jc.IsFalse)
}

func (s *storageSuite) TestDynamic(c *gc.C) {
	c.Assert(s.provider.Dynamic(), jc.IsTrue)
}

func (s *storageSuite) TestScope(c *gc.C) {
	c.Assert(s.provider.Scope(), gc.Equals, storage.ScopeEnviron)
}

func (s *storageSuite) TestCreateVolumes(c *gc.C) {
	makeVolumeParams := func(volume, machine string, size uint64) storage.VolumeParams {
		return storage.VolumeParams{
			Tag:          names.NewVolumeTag(volume),
			Size:         size,
			Provider:     "azure",
			ResourceTags: map[string]string{"foo": "bar"},
			Attachment: &storage.VolumeAttachmentParams{
				AttachmentParams: storage.AttachmentParams{
					Provider:   "azure",
					Machine:    names.NewMachineTag(machine),
					InstanceId: instance.Id("machine-" + machine),
				},
				Volume: names.NewVolumeTag(volume),
			},
		}
	}
	params := []storage.VolumeParams{
		makeVolumeParams("0", "0", 1),
		makeVolumeParams("1", "1", 1025),
		makeVolumeParams("2", "0", 1024),
	}

	makeSender := func(name string, sizeGB int32) *azuretesting.MockSender {
		sender := azuretesting.NewSenderWithValue(&compute.Disk{
			Name: to.StringPtr(name),
			DiskProperties: &compute.DiskProperties{
				DiskSizeGB: to.Int32Ptr(sizeGB),
			},
		})
		sender.PathPattern = `.*/Microsoft\.Compute/disks/` + name
		return sender
	}

	volumeSource := s.volumeSource(c, false)
	s.requests = nil
	s.sender = azuretesting.Senders{
		makeSender("volume-0", 32),
		makeSender("volume-0", 32), // future.Results call
		makeSender("volume-1", 2),
		makeSender("volume-1", 2), // future.Results call
		makeSender("volume-2", 1),
		makeSender("volume-2", 1), // future.Results call
	}

	results, err := volumeSource.CreateVolumes(s.cloudCallCtx, params)
	c.Assert(err, jc.ErrorIsNil)
	c.Assert(results, gc.HasLen, len(params))
	c.Check(results[0].Error, jc.ErrorIsNil)
	c.Check(results[1].Error, jc.ErrorIsNil)
	c.Check(results[2].Error, jc.ErrorIsNil)

	// Attachments are deferred.
	c.Check(results[0].VolumeAttachment, gc.IsNil)
	c.Check(results[1].VolumeAttachment, gc.IsNil)
	c.Check(results[2].VolumeAttachment, gc.IsNil)

	makeVolume := func(id string, size uint64) *storage.Volume {
		return &storage.Volume{
			Tag: names.NewVolumeTag(id),
			VolumeInfo: storage.VolumeInfo{
				Size:       size,
				VolumeId:   "volume-" + id,
				Persistent: true,
			},
		}
	}
	c.Check(results[0].Volume, jc.DeepEquals, makeVolume("0", 32*1024))
	c.Check(results[1].Volume, jc.DeepEquals, makeVolume("1", 2*1024))
	c.Check(results[2].Volume, jc.DeepEquals, makeVolume("2", 1*1024))

	// Validate HTTP request bodies.
	c.Assert(s.requests, gc.HasLen, 6)
	c.Assert(s.requests[0].Method, gc.Equals, "PUT") // create volume-0
	c.Assert(s.requests[1].Method, gc.Equals, "GET") // create volume-0 - future.Results call
	c.Assert(s.requests[2].Method, gc.Equals, "PUT") // create volume-1
	c.Assert(s.requests[3].Method, gc.Equals, "GET") // create volume-1 - future.Results call
	c.Assert(s.requests[4].Method, gc.Equals, "PUT") // create volume-2
	c.Assert(s.requests[5].Method, gc.Equals, "GET") // create volume-2 - future.Results call

	makeDisk := func(name string, size int32) *compute.Disk {
		tags := map[string]*string{
			"foo": to.StringPtr("bar"),
		}
		return &compute.Disk{
			Name:     to.StringPtr(name),
			Location: to.StringPtr("westus"),
			Tags:     tags,
			Sku: &compute.DiskSku{
				Name: compute.DiskStorageAccountTypes("Standard_LRS"),
			},
			DiskProperties: &compute.DiskProperties{
				DiskSizeGB: to.Int32Ptr(size),
				CreationData: &compute.CreationData{
					CreateOption: compute.Empty,
				},
			},
		}
	}
	// Only check the PUT requests.
	assertRequestBody(c, s.requests[0], makeDisk("volume-0", 1))
	assertRequestBody(c, s.requests[2], makeDisk("volume-1", 2))
	assertRequestBody(c, s.requests[4], makeDisk("volume-2", 1))
}

func (s *storageSuite) createSenderWithUnauthorisedStatusCode(c *gc.C) {
	mockSender := mocks.NewSender()
	mockSender.AppendResponse(mocks.NewResponseWithStatus("401 Unauthorized", http.StatusUnauthorized))
	s.sender = azuretesting.Senders{mockSender}
}

func (s *storageSuite) TestCreateVolumesWithInvalidCredential(c *gc.C) {
	makeVolumeParams := func(volume, machine string, size uint64) storage.VolumeParams {
		return storage.VolumeParams{
			Tag:          names.NewVolumeTag(volume),
			Size:         size,
			Provider:     "azure",
			ResourceTags: map[string]string{"foo": "bar"},
			Attachment: &storage.VolumeAttachmentParams{
				AttachmentParams: storage.AttachmentParams{
					Provider:   "azure",
					Machine:    names.NewMachineTag(machine),
					InstanceId: instance.Id("machine-" + machine),
				},
				Volume: names.NewVolumeTag(volume),
			},
		}
	}
	params := []storage.VolumeParams{
		makeVolumeParams("0", "0", 1),
		makeVolumeParams("1", "1", 1025),
		makeVolumeParams("2", "0", 1024),
	}

	volumeSource := s.volumeSource(c, false)
	s.requests = nil
	s.createSenderWithUnauthorisedStatusCode(c)

	c.Assert(s.invalidCredential, jc.IsFalse)
	results, err := volumeSource.CreateVolumes(s.cloudCallCtx, params)
	c.Assert(err, jc.ErrorIsNil)
	c.Assert(results, gc.HasLen, len(params))
	c.Check(results[0].Error, gc.NotNil)
	c.Check(results[1].Error, gc.NotNil)
	c.Check(results[2].Error, gc.NotNil)

	// Attachments are deferred.
	c.Check(results[0].VolumeAttachment, gc.IsNil)
	c.Check(results[1].VolumeAttachment, gc.IsNil)
	c.Check(results[2].VolumeAttachment, gc.IsNil)
	c.Assert(s.invalidCredential, jc.IsTrue)

	// Validate HTTP request bodies.
	c.Assert(s.requests, gc.HasLen, 3)
	c.Assert(s.requests[0].Method, gc.Equals, "PUT") // create volume-0
	c.Assert(s.requests[1].Method, gc.Equals, "PUT") // create volume-1
	c.Assert(s.requests[2].Method, gc.Equals, "PUT") // create volume-2

	makeDisk := func(name string, size int32) *disk.Model {
		tags := map[string]*string{
			"foo": to.StringPtr("bar"),
		}
		return &disk.Model{
			Name:     to.StringPtr(name),
			Location: to.StringPtr("westus"),
			Tags:     &tags,
			Properties: &disk.Properties{
				AccountType: disk.StorageAccountTypes("Standard_LRS"),
				DiskSizeGB:  to.Int32Ptr(size),
				CreationData: &disk.CreationData{
					CreateOption: "Empty",
				},
			},
		}
	}
	assertRequestBody(c, s.requests[0], makeDisk("volume-0", 1))
	assertRequestBody(c, s.requests[1], makeDisk("volume-1", 2))
	assertRequestBody(c, s.requests[2], makeDisk("volume-2", 1))
}

func (s *storageSuite) TestCreateVolumesLegacy(c *gc.C) {
	// machine-1 has a single data disk with LUN 0.
	machine1DataDisks := []compute.DataDisk{{Lun: to.Int32Ptr(0)}}
	// machine-2 has 32 data disks; no LUNs free.
	machine2DataDisks := make([]compute.DataDisk, 32)
	for i := range machine2DataDisks {
		machine2DataDisks[i].Lun = to.Int32Ptr(int32(i))
	}

	// volume-0 and volume-2 are attached to machine-0
	// volume-1 is attached to machine-1
	// volume-3 is attached to machine-42, but machine-42 is missing
	// volume-42 is attached to machine-2, but machine-2 has no free LUNs
	makeVolumeParams := func(volume, machine string, size uint64) storage.VolumeParams {
		return storage.VolumeParams{
			Tag:      names.NewVolumeTag(volume),
			Size:     size,
			Provider: "azure",
			Attachment: &storage.VolumeAttachmentParams{
				AttachmentParams: storage.AttachmentParams{
					Provider:   "azure",
					Machine:    names.NewMachineTag(machine),
					InstanceId: instance.Id("machine-" + machine),
				},
				Volume: names.NewVolumeTag(volume),
			},
		}
	}
	params := []storage.VolumeParams{
		makeVolumeParams("0", "0", 1),
		makeVolumeParams("1", "1", 1025),
		makeVolumeParams("2", "0", 1024),
		makeVolumeParams("3", "42", 40),
		makeVolumeParams("42", "2", 50),
	}

	virtualMachines := []compute.VirtualMachine{{
		Name: to.StringPtr("machine-0"),
		VirtualMachineProperties: &compute.VirtualMachineProperties{
			StorageProfile: &compute.StorageProfile{},
		},
	}, {
		Name: to.StringPtr("machine-1"),
		VirtualMachineProperties: &compute.VirtualMachineProperties{
			StorageProfile: &compute.StorageProfile{DataDisks: &machine1DataDisks},
		},
	}, {
		Name: to.StringPtr("machine-2"),
		VirtualMachineProperties: &compute.VirtualMachineProperties{
			StorageProfile: &compute.StorageProfile{DataDisks: &machine2DataDisks},
		},
	}}

	// There should be a one API calls to list VMs, and one update per modified instance.
	virtualMachinesSender := azuretesting.NewSenderWithValue(compute.VirtualMachineListResult{
		Value: &virtualMachines,
	})
	virtualMachinesSender.PathPattern = `.*/Microsoft\.Compute/virtualMachines`
	updateVirtualMachine0Sender := azuretesting.NewSenderWithValue(&compute.VirtualMachine{})
	updateVirtualMachine0Sender.PathPattern = `.*/Microsoft\.Compute/virtualMachines/machine-0`
	updateVirtualMachine1Sender := azuretesting.NewSenderWithValue(&compute.VirtualMachine{})
	updateVirtualMachine1Sender.PathPattern = `.*/Microsoft\.Compute/virtualMachines/machine-1`

	volumeSource := s.volumeSource(c, true)
	s.requests = nil
	s.sender = azuretesting.Senders{
		virtualMachinesSender,
		updateVirtualMachine0Sender,
		updateVirtualMachine0Sender,
		updateVirtualMachine1Sender,
		updateVirtualMachine1Sender,
	}

	results, err := volumeSource.CreateVolumes(s.cloudCallCtx, params)
	c.Assert(err, jc.ErrorIsNil)
	c.Assert(results, gc.HasLen, len(params))

	c.Check(results[0].Error, jc.ErrorIsNil)
	c.Check(results[1].Error, jc.ErrorIsNil)
	c.Check(results[2].Error, jc.ErrorIsNil)
	c.Check(results[3].Error, gc.ErrorMatches, "instance machine-42 not found")
	c.Check(results[4].Error, gc.ErrorMatches, "choosing LUN: all LUNs are in use")

	makeVolume := func(id string, size uint64) *storage.Volume {
		return &storage.Volume{
			Tag: names.NewVolumeTag(id),
			VolumeInfo: storage.VolumeInfo{
				Size:       size,
				VolumeId:   "volume-" + id,
				Persistent: true,
			},
		}
	}
	c.Check(results[0].Volume, jc.DeepEquals, makeVolume("0", 1024))
	c.Check(results[1].Volume, jc.DeepEquals, makeVolume("1", 2048))
	c.Check(results[2].Volume, jc.DeepEquals, makeVolume("2", 1024))

	// Attachments created at the same time.
	makeVolumeAttachment := func(volumeId, machineId string, lun int) *storage.VolumeAttachment {
		return &storage.VolumeAttachment{
			Volume:  names.NewVolumeTag(volumeId),
			Machine: names.NewMachineTag(machineId),
			VolumeAttachmentInfo: storage.VolumeAttachmentInfo{
				BusAddress: fmt.Sprintf("scsi@5:0.0.%d", lun),
			},
		}
	}
	c.Check(results[0].VolumeAttachment, jc.DeepEquals, makeVolumeAttachment("0", "0", 0))
	c.Check(results[1].VolumeAttachment, jc.DeepEquals, makeVolumeAttachment("1", "1", 1))
	c.Check(results[2].VolumeAttachment, jc.DeepEquals, makeVolumeAttachment("2", "0", 1))

	// Validate HTTP request bodies.
	c.Assert(s.requests, gc.HasLen, 5)
	c.Assert(s.requests[0].Method, gc.Equals, "GET") // list virtual machines
	c.Assert(s.requests[1].Method, gc.Equals, "PUT") // update machine-0
	c.Assert(s.requests[2].Method, gc.Equals, "GET") // update machine-0 - future.Result call
	c.Assert(s.requests[3].Method, gc.Equals, "PUT") // update machine-1
	c.Assert(s.requests[4].Method, gc.Equals, "GET") // update machine-1 - future.Result call

	machine0DataDisks := []compute.DataDisk{{
		Lun:        to.Int32Ptr(0),
		DiskSizeGB: to.Int32Ptr(1),
		Name:       to.StringPtr("volume-0"),
		Vhd: &compute.VirtualHardDisk{URI: to.StringPtr(fmt.Sprintf(
			"https://%s.blob.storage.azurestack.local/datavhds/volume-0.vhd",
			storageAccountName,
		))},
		Caching:      compute.CachingTypesReadWrite,
		CreateOption: compute.DiskCreateOptionTypesEmpty,
	}, {
		Lun:        to.Int32Ptr(1),
		DiskSizeGB: to.Int32Ptr(1),
		Name:       to.StringPtr("volume-2"),
		Vhd: &compute.VirtualHardDisk{URI: to.StringPtr(fmt.Sprintf(
			"https://%s.blob.storage.azurestack.local/datavhds/volume-2.vhd",
			storageAccountName,
		))},
		Caching:      compute.CachingTypesReadWrite,
		CreateOption: compute.DiskCreateOptionTypesEmpty,
	}}
	virtualMachines[0].StorageProfile.DataDisks = &machine0DataDisks
	assertRequestBody(c, s.requests[1], &virtualMachines[0])

	machine1DataDisks = append(machine1DataDisks, compute.DataDisk{
		Lun:        to.Int32Ptr(1),
		DiskSizeGB: to.Int32Ptr(2),
		Name:       to.StringPtr("volume-1"),
		Vhd: &compute.VirtualHardDisk{URI: to.StringPtr(fmt.Sprintf(
			"https://%s.blob.storage.azurestack.local/datavhds/volume-1.vhd",
			storageAccountName,
		))},
		Caching:      compute.CachingTypesReadWrite,
		CreateOption: compute.DiskCreateOptionTypesEmpty,
	})
	assertRequestBody(c, s.requests[3], &virtualMachines[1])
}

func (s *storageSuite) TestListVolumes(c *gc.C) {
	volumeSource := s.volumeSource(c, false)
	disks := []compute.Disk{{
		Name: to.StringPtr("volume-0"),
	}, {
		Name: to.StringPtr("machine-0"),
	}, {
		Name: to.StringPtr("volume-1"),
	}}
	volumeSender := azuretesting.NewSenderWithValue(&compute.DiskList{
		Value: &disks,
	})
	volumeSender.PathPattern = `.*/Microsoft\.Compute/disks`
	s.sender = azuretesting.Senders{volumeSender}

	volumeIds, err := volumeSource.ListVolumes(s.cloudCallCtx)
	c.Assert(err, jc.ErrorIsNil)
	c.Assert(volumeIds, jc.SameContents, []string{"volume-0", "volume-1"})
}

func (s *storageSuite) TestListVolumesWithInvalidCredential(c *gc.C) {
	volumeSource := s.volumeSource(c, false)
	s.createSenderWithUnauthorisedStatusCode(c)

	c.Assert(s.invalidCredential, jc.IsFalse)
	_, err := volumeSource.ListVolumes(s.cloudCallCtx)
	c.Assert(err, gc.NotNil)
	c.Assert(s.invalidCredential, jc.IsTrue)
}

func (s *storageSuite) TestListVolumesLegacy(c *gc.C) {
	blob0 := &azuretesting.MockStorageBlob{
		Name_: "volume-0.vhd",
		Properties_: azurestorage.BlobProperties{
			ContentLength: 1024 * 1024 * 1024 * 1024, // 1TiB
		},
	}
	blob1 := &azuretesting.MockStorageBlob{
		Name_: "volume-1.vhd",
		Properties_: azurestorage.BlobProperties{
			ContentLength: 1024 * 1024, // 1MiB
		},
	}
	junkBlob := &azuretesting.MockStorageBlob{
		Name_: "junk.vhd",
	}
	volumeBlob := &azuretesting.MockStorageBlob{
		Name_: "volume",
	}
	s.datavhdsContainer.Blobs_ = []internalazurestorage.Blob{blob1, blob0, junkBlob, volumeBlob}

	volumeSource := s.volumeSource(c, true)
	volumeIds, err := volumeSource.ListVolumes(s.cloudCallCtx)
	c.Assert(err, jc.ErrorIsNil)
	s.storageClient.CheckCallNames(c, "NewClient", "GetContainerReference")
	s.storageClient.CheckCall(
		c, 0, "NewClient", storageAccountName, fakeStorageAccountKey,
		"storage.azurestack.local", azurestorage.DefaultAPIVersion, true,
	)
	s.storageClient.CheckCall(c, 1, "GetContainerReference", "datavhds")
	s.datavhdsContainer.CheckCallNames(c, "Blobs")
	c.Assert(volumeIds, jc.DeepEquals, []string{"volume-1", "volume-0"})
}

func (s *storageSuite) TestListVolumesErrors(c *gc.C) {
	volumeSource := s.volumeSource(c, false)
	sender := mocks.NewSender()
<<<<<<< HEAD
	sender.SetError(errors.New("no disks for you"))
	s.sender = azuretesting.Senders{sender}
	_, err := volumeSource.ListVolumes(s.cloudCallCtx)
=======
	sender.SetAndRepeatError(errors.New("no disks for you"), -1)
	s.sender = azuretesting.Senders{
		sender,
		sender, // for the retry attempt
	}
	_, err := volumeSource.ListVolumes()
>>>>>>> a106b67e
	c.Assert(err, gc.ErrorMatches, "listing disks: .*: no disks for you")
}

func (s *storageSuite) TestListVolumesErrorsLegacy(c *gc.C) {
	volumeSource := s.volumeSource(c, true)
	s.datavhdsContainer.SetErrors(errors.New("no blobs for you"))
	_, err := volumeSource.ListVolumes(s.cloudCallCtx)
	c.Assert(err, gc.ErrorMatches, "listing volumes: listing blobs: no blobs for you")
}

func (s *storageSuite) TestDescribeVolumes(c *gc.C) {
	volumeSource := s.volumeSource(c, false)
	volumeSender := azuretesting.NewSenderWithValue(&compute.Disk{
		DiskProperties: &compute.DiskProperties{
			DiskSizeGB: to.Int32Ptr(1024),
		},
	})
	volumeSender.PathPattern = `.*/Microsoft\.Compute/disks/volume-0`
	s.sender = azuretesting.Senders{volumeSender}

	results, err := volumeSource.DescribeVolumes(s.cloudCallCtx, []string{"volume-0"})
	c.Assert(err, jc.ErrorIsNil)
	c.Assert(results, jc.DeepEquals, []storage.DescribeVolumesResult{{
		VolumeInfo: &storage.VolumeInfo{
			VolumeId:   "volume-0",
			Size:       1024 * 1024,
			Persistent: true,
		},
	}})
}

func (s *storageSuite) TestDescribeVolumesWithInvalidCredential(c *gc.C) {
	volumeSource := s.volumeSource(c, false)
	s.createSenderWithUnauthorisedStatusCode(c)

	c.Assert(s.invalidCredential, jc.IsFalse)
	_, err := volumeSource.DescribeVolumes(s.cloudCallCtx, []string{"volume-0"})
	results, err := volumeSource.DescribeVolumes(s.cloudCallCtx, []string{"volume-0"})
	c.Assert(err, jc.ErrorIsNil)
	c.Assert(results[0].Error, gc.NotNil)
	c.Assert(s.invalidCredential, jc.IsTrue)
}

func (s *storageSuite) TestDescribeVolumesNotFound(c *gc.C) {
	volumeSource := s.volumeSource(c, false)
	volumeSender := mocks.NewSender()
	response := mocks.NewResponseWithBodyAndStatus(
		mocks.NewBody("{}"),
		http.StatusNotFound,
		"disk not found",
	)
	volumeSender.AppendResponse(response)
	s.sender = azuretesting.Senders{volumeSender}
	results, err := volumeSource.DescribeVolumes(s.cloudCallCtx, []string{"volume-42"})
	c.Assert(err, jc.ErrorIsNil)
	c.Assert(results, gc.HasLen, 1)
	c.Assert(results[0].Error, jc.Satisfies, errors.IsNotFound)
	c.Assert(results[0].Error, gc.ErrorMatches, `disk volume-42 not found`)
}

func (s *storageSuite) TestDescribeVolumesLegacy(c *gc.C) {
	blob0 := &azuretesting.MockStorageBlob{
		Name_: "volume-0.vhd",
		Properties_: azurestorage.BlobProperties{
			ContentLength: 1024 * 1024 * 1024 * 1024, // 1TiB
		},
	}
	blob1 := &azuretesting.MockStorageBlob{
		Name_: "volume-1.vhd",
		Properties_: azurestorage.BlobProperties{
			ContentLength: 1024 * 1024, // 1MiB
		},
	}
	s.datavhdsContainer.Blobs_ = []internalazurestorage.Blob{blob1, blob0}

	volumeSource := s.volumeSource(c, true)
	results, err := volumeSource.DescribeVolumes(s.cloudCallCtx, []string{"volume-0", "volume-1", "volume-0", "volume-42"})
	c.Assert(err, jc.ErrorIsNil)
	s.storageClient.CheckCallNames(c, "NewClient", "GetContainerReference")
	s.storageClient.CheckCall(
		c, 0, "NewClient", storageAccountName, fakeStorageAccountKey,
		"storage.azurestack.local", azurestorage.DefaultAPIVersion, true,
	)
	c.Assert(results, gc.HasLen, 4)
	c.Assert(results[:3], jc.DeepEquals, []storage.DescribeVolumesResult{{
		VolumeInfo: &storage.VolumeInfo{
			VolumeId:   "volume-0",
			Size:       1024 * 1024,
			Persistent: true,
		},
	}, {
		VolumeInfo: &storage.VolumeInfo{
			VolumeId:   "volume-1",
			Size:       1,
			Persistent: true,
		},
	}, {
		VolumeInfo: &storage.VolumeInfo{
			VolumeId:   "volume-0",
			Size:       1024 * 1024,
			Persistent: true,
		},
	}})
	c.Assert(results[3].Error, gc.ErrorMatches, "volume-42 not found")
}

func (s *storageSuite) TestDestroyVolumes(c *gc.C) {
	volumeSource := s.volumeSource(c, false)

	volume0Sender := azuretesting.NewSenderWithValue(&autorestazure.ServiceError{})
	volume0Sender.PathPattern = `.*/Microsoft\.Compute/disks/volume-0`
	s.sender = azuretesting.Senders{volume0Sender}

	results, err := volumeSource.DestroyVolumes(s.cloudCallCtx, []string{"volume-0"})
	c.Assert(err, jc.ErrorIsNil)
	c.Assert(results, gc.HasLen, 1)
	c.Assert(results[0], jc.ErrorIsNil)
}

func (s *storageSuite) TestDestroyVolumesWithInvalidCredential(c *gc.C) {
	volumeSource := s.volumeSource(c, false)

	s.createSenderWithUnauthorisedStatusCode(c)
	c.Assert(s.invalidCredential, jc.IsFalse)
	results, err := volumeSource.DestroyVolumes(s.cloudCallCtx, []string{"volume-0"})
	c.Assert(err, jc.ErrorIsNil)
	c.Assert(results, gc.HasLen, 1)
	c.Assert(results[0], gc.NotNil)
	c.Assert(s.invalidCredential, jc.IsTrue)
}

func (s *storageSuite) TestDestroyVolumesNotFound(c *gc.C) {
	volumeSource := s.volumeSource(c, false)

	volume42Sender := mocks.NewSender()
	volume42Sender.AppendResponse(mocks.NewResponseWithStatus(
		"disk not found", http.StatusNotFound,
	))
	s.sender = azuretesting.Senders{volume42Sender}

	results, err := volumeSource.DestroyVolumes(s.cloudCallCtx, []string{"volume-42"})
	c.Assert(err, jc.ErrorIsNil)
	c.Assert(results, gc.HasLen, 1)
	c.Assert(results[0], jc.ErrorIsNil)
}

func (s *storageSuite) TestDestroyVolumesLegacy(c *gc.C) {
	blob0 := &azuretesting.MockStorageBlob{
		Name_: "volume-0.vhd",
	}
	blob1 := &azuretesting.MockStorageBlob{
		Name_: "volume-42.vhd",
	}
	s.datavhdsContainer.Blobs_ = []internalazurestorage.Blob{blob0, blob1}

	volumeSource := s.volumeSource(c, true)
	results, err := volumeSource.DestroyVolumes(s.cloudCallCtx, []string{"volume-0", "volume-42"})
	c.Assert(err, jc.ErrorIsNil)
	c.Assert(results, gc.HasLen, 2)
	c.Assert(results[0], jc.ErrorIsNil)
	c.Assert(results[1], jc.ErrorIsNil)
	s.storageClient.CheckCallNames(c, "NewClient", "GetContainerReference")
	s.storageClient.CheckCall(c, 1, "GetContainerReference", "datavhds")
	s.datavhdsContainer.CheckCallNames(c, "Blob", "Blob")
	blob0.CheckCallNames(c, "DeleteIfExists")
	blob1.CheckCallNames(c, "DeleteIfExists")
}

func (s *storageSuite) TestAttachVolumes(c *gc.C) {
	s.testAttachVolumes(c, false)
}

func (s *storageSuite) TestAttachVolumesLegacy(c *gc.C) {
	s.testAttachVolumes(c, true)
}

func (s *storageSuite) testAttachVolumes(c *gc.C, legacy bool) {
	// machine-1 has a single data disk with LUN 0.
	machine1DataDisks := []compute.DataDisk{{
		Lun:  to.Int32Ptr(0),
		Name: to.StringPtr("volume-1"),
		Vhd: &compute.VirtualHardDisk{
			URI: to.StringPtr(fmt.Sprintf(
				"https://%s.blob.storage.azurestack.local/datavhds/volume-1.vhd",
				storageAccountName,
			)),
		},
	}}
	// machine-2 has 32 data disks; no LUNs free.
	machine2DataDisks := make([]compute.DataDisk, 32)
	for i := range machine2DataDisks {
		machine2DataDisks[i].Lun = to.Int32Ptr(int32(i))
		machine2DataDisks[i].Name = to.StringPtr(fmt.Sprintf("volume-%d", i))
		machine2DataDisks[i].Vhd = &compute.VirtualHardDisk{
			URI: to.StringPtr(fmt.Sprintf(
				"https://%s.blob.storage.azurestack.local/datavhds/volume-%d.vhd",
				storageAccountName, i,
			)),
		}
	}

	// volume-0 and volume-2 are attached to machine-0
	// volume-1 is attached to machine-1
	// volume-3 is attached to machine-42, but machine-42 is missing
	// volume-42 is attached to machine-2, but machine-2 has no free LUNs
	makeParams := func(volume, machine string, size uint64) storage.VolumeAttachmentParams {
		return storage.VolumeAttachmentParams{
			AttachmentParams: storage.AttachmentParams{
				Provider:   "azure",
				Machine:    names.NewMachineTag(machine),
				InstanceId: instance.Id("machine-" + machine),
			},
			Volume:   names.NewVolumeTag(volume),
			VolumeId: "volume-" + volume,
		}
	}
	params := []storage.VolumeAttachmentParams{
		makeParams("0", "0", 1),
		makeParams("1", "1", 1025),
		makeParams("2", "0", 1024),
		makeParams("3", "42", 40),
		makeParams("42", "2", 50),
	}

	virtualMachines := []compute.VirtualMachine{{
		Name: to.StringPtr("machine-0"),
		VirtualMachineProperties: &compute.VirtualMachineProperties{
			StorageProfile: &compute.StorageProfile{},
		},
	}, {
		Name: to.StringPtr("machine-1"),
		VirtualMachineProperties: &compute.VirtualMachineProperties{
			StorageProfile: &compute.StorageProfile{DataDisks: &machine1DataDisks},
		},
	}, {
		Name: to.StringPtr("machine-2"),
		VirtualMachineProperties: &compute.VirtualMachineProperties{
			StorageProfile: &compute.StorageProfile{DataDisks: &machine2DataDisks},
		},
	}}

	// There should be a one API calls to list VMs, and one update per modified instance.
	virtualMachinesSender := azuretesting.NewSenderWithValue(compute.VirtualMachineListResult{
		Value: &virtualMachines,
	})
	virtualMachinesSender.PathPattern = `.*/Microsoft\.Compute/virtualMachines`
	updateVirtualMachine0Sender := azuretesting.NewSenderWithValue(&compute.VirtualMachine{})
	updateVirtualMachine0Sender.PathPattern = `.*/Microsoft\.Compute/virtualMachines/machine-0`

	volumeSource := s.volumeSource(c, legacy)
	s.requests = nil
	s.sender = azuretesting.Senders{
		virtualMachinesSender,
		updateVirtualMachine0Sender,
		updateVirtualMachine0Sender,
	}

	results, err := volumeSource.AttachVolumes(s.cloudCallCtx, params)
	c.Assert(err, jc.ErrorIsNil)
	c.Assert(results, gc.HasLen, len(params))

	c.Check(results[0].Error, jc.ErrorIsNil)
	c.Check(results[1].Error, jc.ErrorIsNil)
	c.Check(results[2].Error, jc.ErrorIsNil)
	c.Check(results[3].Error, gc.ErrorMatches, "instance machine-42 not found")
	c.Check(results[4].Error, gc.ErrorMatches, "choosing LUN: all LUNs are in use")

	// Validate HTTP request bodies.
	c.Assert(s.requests, gc.HasLen, 3)
	c.Assert(s.requests[0].Method, gc.Equals, "GET") // list virtual machines
	c.Assert(s.requests[1].Method, gc.Equals, "PUT") // update machine-0
	c.Assert(s.requests[2].Method, gc.Equals, "GET") // result call

	makeVhd := func(volumeName string) *compute.VirtualHardDisk {
		if !legacy {
			return nil
		}
		return &compute.VirtualHardDisk{URI: to.StringPtr(fmt.Sprintf(
			"https://%s.blob.storage.azurestack.local/datavhds/%s.vhd",
			storageAccountName, volumeName,
		))}
	}
	makeManagedDisk := func(volumeName string) *compute.ManagedDiskParameters {
		if legacy {
			return nil
		}
		return &compute.ManagedDiskParameters{
			ID: to.StringPtr("/subscriptions/22222222-2222-2222-2222-222222222222/resourceGroups/juju-testmodel-model-deadbeef-0bad-400d-8000-4b1d0d06f00d/providers/Microsoft.Compute/disks/" + volumeName),
		}
	}

	machine0DataDisks := []compute.DataDisk{{
		Lun:          to.Int32Ptr(0),
		Name:         to.StringPtr("volume-0"),
		Vhd:          makeVhd("volume-0"),
		ManagedDisk:  makeManagedDisk("volume-0"),
		Caching:      compute.CachingTypesReadWrite,
		CreateOption: compute.DiskCreateOptionTypesAttach,
	}, {
		Lun:          to.Int32Ptr(1),
		Name:         to.StringPtr("volume-2"),
		Vhd:          makeVhd("volume-2"),
		ManagedDisk:  makeManagedDisk("volume-2"),
		Caching:      compute.CachingTypesReadWrite,
		CreateOption: compute.DiskCreateOptionTypesAttach,
	}}

	virtualMachines[0].StorageProfile.DataDisks = &machine0DataDisks
	assertRequestBody(c, s.requests[1], &virtualMachines[0])
}

func (s *storageSuite) TestDetachVolumes(c *gc.C) {
	s.testDetachVolumes(c, false)
}

func (s *storageSuite) TestDetachVolumesLegacy(c *gc.C) {
	s.testDetachVolumes(c, true)
}

func (s *storageSuite) testDetachVolumes(c *gc.C, legacy bool) {
	// machine-0 has a three data disks: volume-0, volume-1 and volume-2
	machine0DataDisks := []compute.DataDisk{{
		Lun:  to.Int32Ptr(0),
		Name: to.StringPtr("volume-0"),
	}, {
		Lun:  to.Int32Ptr(1),
		Name: to.StringPtr("volume-1"),
	}, {
		Lun:  to.Int32Ptr(2),
		Name: to.StringPtr("volume-2"),
	}}

	makeParams := func(volume, machine string) storage.VolumeAttachmentParams {
		return storage.VolumeAttachmentParams{
			AttachmentParams: storage.AttachmentParams{
				Provider:   "azure",
				Machine:    names.NewMachineTag(machine),
				InstanceId: instance.Id("machine-" + machine),
			},
			Volume:   names.NewVolumeTag(volume),
			VolumeId: "volume-" + volume,
		}
	}
	params := []storage.VolumeAttachmentParams{
		makeParams("1", "0"),
		makeParams("1", "0"),
		makeParams("42", "1"),
		makeParams("2", "42"),
	}

	virtualMachines := []compute.VirtualMachine{{
		Name: to.StringPtr("machine-0"),
		VirtualMachineProperties: &compute.VirtualMachineProperties{
			StorageProfile: &compute.StorageProfile{DataDisks: &machine0DataDisks},
		},
	}, {
		Name: to.StringPtr("machine-1"),
		VirtualMachineProperties: &compute.VirtualMachineProperties{
			StorageProfile: &compute.StorageProfile{},
		},
	}}

	// There should be a one API calls to list VMs, and one update per modified instance.
	virtualMachinesSender := azuretesting.NewSenderWithValue(compute.VirtualMachineListResult{
		Value: &virtualMachines,
	})
	virtualMachinesSender.PathPattern = `.*/Microsoft\.Compute/virtualMachines`
	updateVirtualMachine0Sender := azuretesting.NewSenderWithValue(&compute.VirtualMachine{})
	updateVirtualMachine0Sender.PathPattern = `.*/Microsoft\.Compute/virtualMachines/machine-0`

	volumeSource := s.volumeSource(c, legacy)
	s.requests = nil
	s.sender = azuretesting.Senders{
		virtualMachinesSender,
		updateVirtualMachine0Sender,
		updateVirtualMachine0Sender,
	}

	results, err := volumeSource.DetachVolumes(s.cloudCallCtx, params)
	c.Assert(err, jc.ErrorIsNil)
	c.Assert(results, gc.HasLen, len(params))

	c.Check(results[0], jc.ErrorIsNil)
	c.Check(results[1], jc.ErrorIsNil)
	c.Check(results[2], jc.ErrorIsNil)
	c.Check(results[3], gc.ErrorMatches, "instance machine-42 not found")

	// Validate HTTP request bodies.
	c.Assert(s.requests, gc.HasLen, 3)
	c.Assert(s.requests[0].Method, gc.Equals, "GET") // list virtual machines
	c.Assert(s.requests[1].Method, gc.Equals, "PUT") // update machine-0
	c.Assert(s.requests[2].Method, gc.Equals, "GET") // update machine-0 - future.Results call

	machine0DataDisks = []compute.DataDisk{
		machine0DataDisks[0],
		machine0DataDisks[2],
	}
	virtualMachines[0].StorageProfile.DataDisks = &machine0DataDisks
	assertRequestBody(c, s.requests[1], &virtualMachines[0])
}

func (s *storageSuite) TestDetachVolumesFinal(c *gc.C) {
	// machine-0 has a one data disk: volume-0.
	machine0DataDisks := []compute.DataDisk{{
		Lun:  to.Int32Ptr(0),
		Name: to.StringPtr("volume-0"),
		Vhd: &compute.VirtualHardDisk{
			URI: to.StringPtr(fmt.Sprintf(
				"https://%s.blob.storage.azurestack.local/datavhds/volume-0.vhd",
				storageAccountName,
			)),
		},
	}}

	params := []storage.VolumeAttachmentParams{{
		AttachmentParams: storage.AttachmentParams{
			Provider:   "azure",
			Machine:    names.NewMachineTag("0"),
			InstanceId: instance.Id("machine-0"),
		},
		Volume:   names.NewVolumeTag("0"),
		VolumeId: "volume-0",
	}}

	virtualMachines := []compute.VirtualMachine{{
		Name: to.StringPtr("machine-0"),
		VirtualMachineProperties: &compute.VirtualMachineProperties{
			StorageProfile: &compute.StorageProfile{DataDisks: &machine0DataDisks},
		},
	}}

	// There should be a one API call to list VMs, and one update to the VM.
	virtualMachinesSender := azuretesting.NewSenderWithValue(compute.VirtualMachineListResult{
		Value: &virtualMachines,
	})
	virtualMachinesSender.PathPattern = `.*/Microsoft\.Compute/virtualMachines`
	updateVirtualMachine0Sender := azuretesting.NewSenderWithValue(&compute.VirtualMachine{})
	updateVirtualMachine0Sender.PathPattern = `.*/Microsoft\.Compute/virtualMachines/machine-0`

	volumeSource := s.volumeSource(c, false)
	s.requests = nil
	s.sender = azuretesting.Senders{
		virtualMachinesSender,
		updateVirtualMachine0Sender,
		updateVirtualMachine0Sender, // future.Results call
	}

	results, err := volumeSource.DetachVolumes(s.cloudCallCtx, params)
	c.Assert(err, jc.ErrorIsNil)
	c.Assert(results, gc.HasLen, len(params))
	c.Assert(results[0], jc.ErrorIsNil)

	// Validate HTTP request bodies.
	c.Assert(s.requests, gc.HasLen, 3)
	c.Assert(s.requests[0].Method, gc.Equals, "GET") // list virtual machines
	c.Assert(s.requests[1].Method, gc.Equals, "PUT") // update machine-0
	c.Assert(s.requests[2].Method, gc.Equals, "GET") // update machine-0 future.Results call

	machine0DataDisks = []compute.DataDisk{}
	virtualMachines[0].StorageProfile.DataDisks = &machine0DataDisks
	assertRequestBody(c, s.requests[1], &virtualMachines[0])
}<|MERGE_RESOLUTION|>--- conflicted
+++ resolved
@@ -572,18 +572,16 @@
 func (s *storageSuite) TestListVolumesErrors(c *gc.C) {
 	volumeSource := s.volumeSource(c, false)
 	sender := mocks.NewSender()
-<<<<<<< HEAD
-	sender.SetError(errors.New("no disks for you"))
-	s.sender = azuretesting.Senders{sender}
-	_, err := volumeSource.ListVolumes(s.cloudCallCtx)
-=======
+	// sender.SetError(errors.New("no disks for you"))
+	// s.sender = azuretesting.Senders{sender}
+	// _, err := volumeSource.ListVolumes(s.cloudCallCtx)
 	sender.SetAndRepeatError(errors.New("no disks for you"), -1)
 	s.sender = azuretesting.Senders{
 		sender,
 		sender, // for the retry attempt
 	}
-	_, err := volumeSource.ListVolumes()
->>>>>>> a106b67e
+	_, err := volumeSource.ListVolumes(s.cloudCallCtx)
+	// _, err := volumeSource.ListVolumes()
 	c.Assert(err, gc.ErrorMatches, "listing disks: .*: no disks for you")
 }
 
