// Copyright 2011, 2012, 2013 Canonical Ltd.
// Licensed under the AGPLv3, see LICENCE file for details.

package ec2

// TODO: Clean this up so it matches environs/openstack/config_test.go.

import (
	"fmt"
	"io/ioutil"
	"os"
	"path/filepath"
	"strings"

	jc "github.com/juju/testing/checkers"
	"github.com/juju/utils"
	"gopkg.in/amz.v3/aws"
	gc "gopkg.in/check.v1"

	"github.com/juju/juju/cloud"
	"github.com/juju/juju/environs"
	"github.com/juju/juju/environs/config"
	"github.com/juju/juju/testing"
)

// Use local suite since this file lives in the ec2 package
// for testing internals.
type ConfigSuite struct {
	testing.BaseSuite
	savedHome, savedAccessKey, savedSecretKey string
}

var _ = gc.Suite(&ConfigSuite{})

var configTestRegion = aws.Region{
	Name:        "configtest",
	EC2Endpoint: "testregion.nowhere:1234",
}

var testAuth = aws.Auth{"gopher", "long teeth"}

// configTest specifies a config parsing test, checking that env when
// parsed as the ec2 section of a config file matches baseConfigResult
// when mutated by the mutate function, or that the parse matches the
// given error.
type configTest struct {
	config             map[string]interface{}
	change             map[string]interface{}
	expect             map[string]interface{}
	region             string
	cbucket            string
	pbucket            string
	pbucketRegion      string
	accessKey          string
	secretKey          string
	firewallMode       string
	blockStorageSource string
	err                string
}

type attrs map[string]interface{}

func (t configTest) check(c *gc.C) {
	attrs := testing.FakeConfig().Merge(testing.Attrs{
		"type":           "ec2",
		"control-bucket": "x",
	}).Merge(t.config)
	cfg, err := config.New(config.NoDefaults, attrs)
	c.Assert(err, jc.ErrorIsNil)
	e, err := environs.New(cfg)
	if t.change != nil {
		c.Assert(err, jc.ErrorIsNil)

		// Testing a change in configuration.
		var old, changed, valid *config.Config
		ec2env := e.(*environ)
		old = ec2env.ecfg().Config
		changed, err = old.Apply(t.change)
		c.Assert(err, jc.ErrorIsNil)

		// Keep err for validation below.
		valid, err = providerInstance.Validate(changed, old)
		if err == nil {
			err = ec2env.SetConfig(valid)
		}
	}
	if t.err != "" {
		c.Check(err, gc.ErrorMatches, t.err)
		return
	}
	c.Assert(err, jc.ErrorIsNil)

	ecfg := e.(*environ).ecfg()
	c.Assert(ecfg.Name(), gc.Equals, "testenv")
	c.Assert(ecfg.controlBucket(), gc.Equals, "x")
	if t.region != "" {
		c.Assert(ecfg.region(), gc.Equals, t.region)
	}
	if t.accessKey != "" {
		c.Assert(ecfg.accessKey(), gc.Equals, t.accessKey)
		c.Assert(ecfg.secretKey(), gc.Equals, t.secretKey)
		expected := map[string]string{
			"access-key": t.accessKey,
			"secret-key": t.secretKey,
		}
		c.Assert(err, jc.ErrorIsNil)
		actual, err := e.Provider().SecretAttrs(ecfg.Config)
		c.Assert(err, jc.ErrorIsNil)
		c.Assert(expected, gc.DeepEquals, actual)
	} else {
		c.Assert(ecfg.accessKey(), gc.DeepEquals, testAuth.AccessKey)
		c.Assert(ecfg.secretKey(), gc.DeepEquals, testAuth.SecretKey)
	}
	if t.firewallMode != "" {
		c.Assert(ecfg.FirewallMode(), gc.Equals, t.firewallMode)
	}
	for name, expect := range t.expect {
		actual, found := ecfg.UnknownAttrs()[name]
		c.Check(found, jc.IsTrue)
		c.Check(actual, gc.Equals, expect)
	}

<<<<<<< HEAD
	// check storage bucket is configured correctly
	env := e.(*environ)
	c.Assert(env.Storage().(*ec2storage).bucket.Region.Name, gc.Equals, ecfg.region())

	if t.blockStorageSource != "" {
		storage, ok := ecfg.StorageDefaultBlockSource()
		c.Assert(ok, jc.IsTrue)
		c.Assert(storage, gc.Equals, t.blockStorageSource)
	}
=======
>>>>>>> 172f057b
}

var configTests = []configTest{
	{
		config: attrs{},
	}, {
		// check that region defaults to us-east-1
		config: attrs{},
		region: "us-east-1",
	}, {
		config: attrs{
			"region": "eu-west-1",
		},
		region: "eu-west-1",
	}, {
		config: attrs{
			"region": "unknown",
		},
		err: ".*invalid region name.*",
	}, {
		config: attrs{
			"region": "configtest",
		},
		region: "configtest",
	}, {
		config: attrs{
			"region": "configtest",
		},
		change: attrs{
			"region": "us-east-1",
		},
		err: `.*cannot change region from "configtest" to "us-east-1"`,
	}, {
		config: attrs{
			"region": 666,
		},
		err: `.*expected string, got int\(666\)`,
	}, {
		config: attrs{
			"access-key": 666,
		},
		err: `.*expected string, got int\(666\)`,
	}, {
		config: attrs{
			"secret-key": 666,
		},
		err: `.*expected string, got int\(666\)`,
	}, {
		config: attrs{
			"control-bucket": 666,
		},
		err: `.*expected string, got int\(666\)`,
	}, {
		change: attrs{
			"control-bucket": "new-x",
		},
		err: `.*cannot change control-bucket from "x" to "new-x"`,
	}, {
		config: attrs{
			"access-key": "jujuer",
			"secret-key": "open sesame",
		},
		accessKey: "jujuer",
		secretKey: "open sesame",
	}, {
		config: attrs{
			"access-key": "jujuer",
		},
		err: ".*model has no access-key or secret-key",
	}, {
		config: attrs{
			"secret-key": "badness",
		},
		err: ".*model has no access-key or secret-key",
	}, {
		config: attrs{
			"admin-secret": "Futumpsh",
		},
	}, {
		config:       attrs{},
		firewallMode: config.FwInstance,
	}, {
		config: attrs{
			"storage-default-block-source": "ebs-fast",
		},
		blockStorageSource: "ebs-fast",
	}, {
		config: attrs{
			"firewall-mode": "instance",
		},
		firewallMode: config.FwInstance,
	}, {
		config: attrs{
			"firewall-mode": "global",
		},
		firewallMode: config.FwGlobal,
	}, {
		config: attrs{
			"firewall-mode": "none",
		},
		firewallMode: config.FwNone,
	}, {
		config: attrs{
			"ssl-hostname-verification": false,
		},
		err: ".*disabling ssh-hostname-verification is not supported",
	}, {
		config: attrs{
			"future": "hammerstein",
		},
		expect: attrs{
			"future": "hammerstein",
		},
	}, {
		change: attrs{
			"future": "hammerstein",
		},
		expect: attrs{
			"future": "hammerstein",
		},
	},
}

func indent(s string, with string) string {
	var r string
	lines := strings.Split(s, "\n")
	for _, l := range lines {
		r += with + l + "\n"
	}
	return r
}

func (s *ConfigSuite) SetUpTest(c *gc.C) {
	s.BaseSuite.SetUpTest(c)
	s.savedHome = utils.Home()
	s.savedAccessKey = os.Getenv("AWS_ACCESS_KEY_ID")
	s.savedSecretKey = os.Getenv("AWS_SECRET_ACCESS_KEY")

	home := c.MkDir()
	sshDir := filepath.Join(home, ".ssh")
	err := os.Mkdir(sshDir, 0777)
	c.Assert(err, jc.ErrorIsNil)
	err = ioutil.WriteFile(filepath.Join(sshDir, "id_rsa.pub"), []byte("sshkey\n"), 0666)
	c.Assert(err, jc.ErrorIsNil)

	utils.SetHome(home)
	os.Setenv("AWS_ACCESS_KEY_ID", testAuth.AccessKey)
	os.Setenv("AWS_SECRET_ACCESS_KEY", testAuth.SecretKey)
	aws.Regions["configtest"] = configTestRegion
}

func (s *ConfigSuite) TearDownTest(c *gc.C) {
	utils.SetHome(s.savedHome)
	os.Setenv("AWS_ACCESS_KEY_ID", s.savedAccessKey)
	os.Setenv("AWS_SECRET_ACCESS_KEY", s.savedSecretKey)
	delete(aws.Regions, "configtest")
	s.BaseSuite.TearDownTest(c)
}

func (s *ConfigSuite) TestConfig(c *gc.C) {
	for i, t := range configTests {
		c.Logf("test %d: %v", i, t.config)
		t.check(c)
	}
}

func (s *ConfigSuite) TestMissingAuth(c *gc.C) {
	os.Setenv("AWS_ACCESS_KEY_ID", "")
	os.Setenv("AWS_SECRET_ACCESS_KEY", "")

	// Since PR #52 amz.v3 uses these AWS_ vars as fallbacks, if set.
	os.Setenv("AWS_ACCESS_KEY", "")
	os.Setenv("AWS_SECRET_KEY", "")

	// Since LP r37 goamz uses also these EC2_ as fallbacks, so unset them too.
	os.Setenv("EC2_ACCESS_KEY", "")
	os.Setenv("EC2_SECRET_KEY", "")
	test := configTests[0]
	test.err = ".*model has no access-key or secret-key"
	test.check(c)
}

func (s *ConfigSuite) TestPrepareForCreateInsertsUniqueControlBucket(c *gc.C) {
	s.PatchValue(&verifyCredentials, func(*environ) error { return nil })
	uuid1 := utils.MustNewUUID()
	attrs := testing.FakeConfig().Merge(testing.Attrs{
		"type": "ec2",
		"uuid": uuid1.String(),
	})
	cfg, err := config.New(config.NoDefaults, attrs)
	c.Assert(err, jc.ErrorIsNil)

	cfg1, err := providerInstance.PrepareForCreateEnvironment(cfg)
	c.Assert(err, jc.ErrorIsNil)
	bucket1 := cfg1.UnknownAttrs()["control-bucket"]
	c.Assert(bucket1, gc.Equals, fmt.Sprintf("%x", uuid1.Raw()))

	uuid2 := utils.MustNewUUID()
	cfg, err = cfg.Apply(map[string]interface{}{"uuid": uuid2.String()})
	c.Assert(err, jc.ErrorIsNil)
	cfg2, err := providerInstance.PrepareForCreateEnvironment(cfg)
	c.Assert(err, jc.ErrorIsNil)
	bucket2 := cfg2.UnknownAttrs()["control-bucket"]
	c.Assert(bucket2, gc.Equals, fmt.Sprintf("%x", uuid2.Raw()))
}

func (s *ConfigSuite) TestBootstrapConfigInsertsUniqueControlBucket(c *gc.C) {
	s.PatchValue(&verifyCredentials, func(*environ) error { return nil })
	uuid0 := utils.MustNewUUID()
	attrs := testing.FakeConfig().Merge(testing.Attrs{
		"type": "ec2",
		"uuid": uuid0.String(),
	})
	cfg, err := config.New(config.NoDefaults, attrs)
	c.Assert(err, jc.ErrorIsNil)

	cfg0, err := providerInstance.BootstrapConfig(environs.BootstrapConfigParams{
		Config: cfg,
		Credentials: cloud.NewCredential(
			cloud.AccessKeyAuthType,
			map[string]string{
				"access-key": "x",
				"secret-key": "y",
			},
		),
		CloudRegion: "test",
	})
	c.Assert(err, jc.ErrorIsNil)
	bucket0 := cfg0.UnknownAttrs()["control-bucket"]
	c.Assert(bucket0, gc.Equals, fmt.Sprintf("%x", uuid0.Raw()))

	uuid1 := utils.MustNewUUID()
	cfg, err = cfg.Apply(map[string]interface{}{"uuid": uuid1.String()})
	c.Assert(err, jc.ErrorIsNil)
	cfg1, err := providerInstance.BootstrapConfig(environs.BootstrapConfigParams{
		Config: cfg,
		Credentials: cloud.NewCredential(
			cloud.AccessKeyAuthType,
			map[string]string{
				"access-key": "x",
				"secret-key": "y",
			},
		),
		CloudRegion: "test",
	})
	c.Assert(err, jc.ErrorIsNil)
	bucket1 := cfg1.UnknownAttrs()["control-bucket"]
	c.Assert(bucket1, gc.Equals, fmt.Sprintf("%x", uuid1.Raw()))
}

func (s *ConfigSuite) TestBootstrapConfigDoesNotTouchExistingControlBucket(c *gc.C) {
	s.PatchValue(&verifyCredentials, func(*environ) error { return nil })
	attrs := testing.FakeConfig().Merge(testing.Attrs{
		"type":           "ec2",
		"control-bucket": "burblefoo",
	})
	cfg, err := config.New(config.NoDefaults, attrs)
	c.Assert(err, jc.ErrorIsNil)

	cfg, err = providerInstance.BootstrapConfig(environs.BootstrapConfigParams{
		Config: cfg,
		Credentials: cloud.NewCredential(
			cloud.AccessKeyAuthType,
			map[string]string{
				"access-key": "x",
				"secret-key": "y",
			},
		),
		CloudRegion: "test",
	})
	c.Assert(err, jc.ErrorIsNil)
	c.Assert(cfg.UnknownAttrs()["control-bucket"], gc.Equals, "burblefoo")
}

func (s *ConfigSuite) TestBootstrapConfigSetsDefaultBlockSource(c *gc.C) {
	s.PatchValue(&verifyCredentials, func(*environ) error { return nil })
	attrs := testing.FakeConfig().Merge(testing.Attrs{
		"type": "ec2",
	})
	cfg, err := config.New(config.NoDefaults, attrs)
	c.Assert(err, jc.ErrorIsNil)

	cfg, err = providerInstance.BootstrapConfig(environs.BootstrapConfigParams{
		Config: cfg,
		Credentials: cloud.NewCredential(
			cloud.AccessKeyAuthType,
			map[string]string{
				"access-key": "x",
				"secret-key": "y",
			},
		),
		CloudRegion: "test",
	})
	c.Assert(err, jc.ErrorIsNil)
	source, ok := cfg.StorageDefaultBlockSource()
	c.Assert(ok, jc.IsTrue)
	c.Assert(source, gc.Equals, "ebs")
}

func (*ConfigSuite) TestSchema(c *gc.C) {
	fields := providerInstance.Schema()
	// Check that all the fields defined in environs/config
	// are in the returned schema.
	globalFields, err := config.Schema(nil)
	c.Assert(err, gc.IsNil)
	for name, field := range globalFields {
		c.Check(fields[name], jc.DeepEquals, field)
	}
}<|MERGE_RESOLUTION|>--- conflicted
+++ resolved
@@ -6,7 +6,6 @@
 // TODO: Clean this up so it matches environs/openstack/config_test.go.
 
 import (
-	"fmt"
 	"io/ioutil"
 	"os"
 	"path/filepath"
@@ -48,9 +47,6 @@
 	change             map[string]interface{}
 	expect             map[string]interface{}
 	region             string
-	cbucket            string
-	pbucket            string
-	pbucketRegion      string
 	accessKey          string
 	secretKey          string
 	firewallMode       string
@@ -62,8 +58,7 @@
 
 func (t configTest) check(c *gc.C) {
 	attrs := testing.FakeConfig().Merge(testing.Attrs{
-		"type":           "ec2",
-		"control-bucket": "x",
+		"type": "ec2",
 	}).Merge(t.config)
 	cfg, err := config.New(config.NoDefaults, attrs)
 	c.Assert(err, jc.ErrorIsNil)
@@ -92,7 +87,6 @@
 
 	ecfg := e.(*environ).ecfg()
 	c.Assert(ecfg.Name(), gc.Equals, "testenv")
-	c.Assert(ecfg.controlBucket(), gc.Equals, "x")
 	if t.region != "" {
 		c.Assert(ecfg.region(), gc.Equals, t.region)
 	}
@@ -119,19 +113,6 @@
 		c.Check(found, jc.IsTrue)
 		c.Check(actual, gc.Equals, expect)
 	}
-
-<<<<<<< HEAD
-	// check storage bucket is configured correctly
-	env := e.(*environ)
-	c.Assert(env.Storage().(*ec2storage).bucket.Region.Name, gc.Equals, ecfg.region())
-
-	if t.blockStorageSource != "" {
-		storage, ok := ecfg.StorageDefaultBlockSource()
-		c.Assert(ok, jc.IsTrue)
-		c.Assert(storage, gc.Equals, t.blockStorageSource)
-	}
-=======
->>>>>>> 172f057b
 }
 
 var configTests = []configTest{
@@ -181,16 +162,6 @@
 		err: `.*expected string, got int\(666\)`,
 	}, {
 		config: attrs{
-			"control-bucket": 666,
-		},
-		err: `.*expected string, got int\(666\)`,
-	}, {
-		change: attrs{
-			"control-bucket": "new-x",
-		},
-		err: `.*cannot change control-bucket from "x" to "new-x"`,
-	}, {
-		config: attrs{
 			"access-key": "jujuer",
 			"secret-key": "open sesame",
 		},
@@ -213,6 +184,9 @@
 	}, {
 		config:       attrs{},
 		firewallMode: config.FwInstance,
+	}, {
+		config:             attrs{},
+		blockStorageSource: "ebs",
 	}, {
 		config: attrs{
 			"storage-default-block-source": "ebs-fast",
@@ -314,79 +288,10 @@
 	test.check(c)
 }
 
-func (s *ConfigSuite) TestPrepareForCreateInsertsUniqueControlBucket(c *gc.C) {
+func (s *ConfigSuite) TestBootstrapConfigSetsDefaultBlockSource(c *gc.C) {
 	s.PatchValue(&verifyCredentials, func(*environ) error { return nil })
-	uuid1 := utils.MustNewUUID()
 	attrs := testing.FakeConfig().Merge(testing.Attrs{
 		"type": "ec2",
-		"uuid": uuid1.String(),
-	})
-	cfg, err := config.New(config.NoDefaults, attrs)
-	c.Assert(err, jc.ErrorIsNil)
-
-	cfg1, err := providerInstance.PrepareForCreateEnvironment(cfg)
-	c.Assert(err, jc.ErrorIsNil)
-	bucket1 := cfg1.UnknownAttrs()["control-bucket"]
-	c.Assert(bucket1, gc.Equals, fmt.Sprintf("%x", uuid1.Raw()))
-
-	uuid2 := utils.MustNewUUID()
-	cfg, err = cfg.Apply(map[string]interface{}{"uuid": uuid2.String()})
-	c.Assert(err, jc.ErrorIsNil)
-	cfg2, err := providerInstance.PrepareForCreateEnvironment(cfg)
-	c.Assert(err, jc.ErrorIsNil)
-	bucket2 := cfg2.UnknownAttrs()["control-bucket"]
-	c.Assert(bucket2, gc.Equals, fmt.Sprintf("%x", uuid2.Raw()))
-}
-
-func (s *ConfigSuite) TestBootstrapConfigInsertsUniqueControlBucket(c *gc.C) {
-	s.PatchValue(&verifyCredentials, func(*environ) error { return nil })
-	uuid0 := utils.MustNewUUID()
-	attrs := testing.FakeConfig().Merge(testing.Attrs{
-		"type": "ec2",
-		"uuid": uuid0.String(),
-	})
-	cfg, err := config.New(config.NoDefaults, attrs)
-	c.Assert(err, jc.ErrorIsNil)
-
-	cfg0, err := providerInstance.BootstrapConfig(environs.BootstrapConfigParams{
-		Config: cfg,
-		Credentials: cloud.NewCredential(
-			cloud.AccessKeyAuthType,
-			map[string]string{
-				"access-key": "x",
-				"secret-key": "y",
-			},
-		),
-		CloudRegion: "test",
-	})
-	c.Assert(err, jc.ErrorIsNil)
-	bucket0 := cfg0.UnknownAttrs()["control-bucket"]
-	c.Assert(bucket0, gc.Equals, fmt.Sprintf("%x", uuid0.Raw()))
-
-	uuid1 := utils.MustNewUUID()
-	cfg, err = cfg.Apply(map[string]interface{}{"uuid": uuid1.String()})
-	c.Assert(err, jc.ErrorIsNil)
-	cfg1, err := providerInstance.BootstrapConfig(environs.BootstrapConfigParams{
-		Config: cfg,
-		Credentials: cloud.NewCredential(
-			cloud.AccessKeyAuthType,
-			map[string]string{
-				"access-key": "x",
-				"secret-key": "y",
-			},
-		),
-		CloudRegion: "test",
-	})
-	c.Assert(err, jc.ErrorIsNil)
-	bucket1 := cfg1.UnknownAttrs()["control-bucket"]
-	c.Assert(bucket1, gc.Equals, fmt.Sprintf("%x", uuid1.Raw()))
-}
-
-func (s *ConfigSuite) TestBootstrapConfigDoesNotTouchExistingControlBucket(c *gc.C) {
-	s.PatchValue(&verifyCredentials, func(*environ) error { return nil })
-	attrs := testing.FakeConfig().Merge(testing.Attrs{
-		"type":           "ec2",
-		"control-bucket": "burblefoo",
 	})
 	cfg, err := config.New(config.NoDefaults, attrs)
 	c.Assert(err, jc.ErrorIsNil)
@@ -403,19 +308,22 @@
 		CloudRegion: "test",
 	})
 	c.Assert(err, jc.ErrorIsNil)
-	c.Assert(cfg.UnknownAttrs()["control-bucket"], gc.Equals, "burblefoo")
-}
-
-func (s *ConfigSuite) TestBootstrapConfigSetsDefaultBlockSource(c *gc.C) {
+	source, ok := cfg.StorageDefaultBlockSource()
+	c.Assert(ok, jc.IsTrue)
+	c.Assert(source, gc.Equals, "ebs")
+}
+
+func (s *ConfigSuite) TestPrepareSetsDefaultBlockSource(c *gc.C) {
 	s.PatchValue(&verifyCredentials, func(*environ) error { return nil })
 	attrs := testing.FakeConfig().Merge(testing.Attrs{
 		"type": "ec2",
 	})
-	cfg, err := config.New(config.NoDefaults, attrs)
-	c.Assert(err, jc.ErrorIsNil)
-
-	cfg, err = providerInstance.BootstrapConfig(environs.BootstrapConfigParams{
-		Config: cfg,
+	config, err := config.New(config.NoDefaults, attrs)
+	c.Assert(err, jc.ErrorIsNil)
+
+	cfg, err := providerInstance.BootstrapConfig(environs.BootstrapConfigParams{
+		Config:      config,
+		CloudRegion: "test",
 		Credentials: cloud.NewCredential(
 			cloud.AccessKeyAuthType,
 			map[string]string{
@@ -423,9 +331,9 @@
 				"secret-key": "y",
 			},
 		),
-		CloudRegion: "test",
 	})
 	c.Assert(err, jc.ErrorIsNil)
+
 	source, ok := cfg.StorageDefaultBlockSource()
 	c.Assert(ok, jc.IsTrue)
 	c.Assert(source, gc.Equals, "ebs")
