// Copyright 2016 Canonical Ltd.
// Licensed under the AGPLv3, see LICENCE file for details.

package openstack

import (
	"fmt"
	"os"
	"path/filepath"
	"regexp"
	"strconv"

	"github.com/juju/errors"
	"github.com/juju/utils"
	"gopkg.in/goose.v2/identity"
	"gopkg.in/ini.v1"

	"github.com/juju/juju/cloud"
	"github.com/juju/juju/environs"
)

const (
	CredAttrTenantName        = "tenant-name"
	CredAttrTenantID          = "tenant-id"
	CredAttrUserName          = "username"
	CredAttrPassword          = "password"
	CredAttrDomainName        = "domain-name"
	CredAttrProjectDomainName = "project-domain-name"
	CredAttrUserDomainName    = "user-domain-name"
	CredAttrAccessKey         = "access-key"
	CredAttrSecretKey         = "secret-key"
	CredAttrVersion           = "version"
)

type OpenstackCredentials struct{}

// CredentialSchemas is part of the environs.ProviderCredentials interface.
func (OpenstackCredentials) CredentialSchemas() map[cloud.AuthType]cloud.CredentialSchema {
	return map[cloud.AuthType]cloud.CredentialSchema{
		cloud.UserPassAuthType: {
			{
				CredAttrUserName, cloud.CredentialAttr{Description: "The username to authenticate with."},
			}, {
				CredAttrPassword, cloud.CredentialAttr{
					Description: "The password for the specified username.",
					Hidden:      true,
				},
			}, {
				CredAttrTenantName, cloud.CredentialAttr{
					Description: "The OpenStack tenant name.",
					Optional:    true,
				},
			}, {
				CredAttrTenantID, cloud.CredentialAttr{
					Description: "The Openstack tenant ID",
					Optional:    true,
				},
			}, {
				CredAttrVersion, cloud.CredentialAttr{
					Description: "The Openstack identity version",
					Optional:    true,
				},
			}, {
				CredAttrDomainName, cloud.CredentialAttr{
					Description: "The OpenStack domain name.",
					Optional:    true,
				},
			}, {
				CredAttrProjectDomainName, cloud.CredentialAttr{
					Description: "The OpenStack project domain name.",
					Optional:    true,
				},
			}, {
				CredAttrUserDomainName, cloud.CredentialAttr{
					Description: "The OpenStack user domain name.",
					Optional:    true,
				},
			},
		},
		cloud.AccessKeyAuthType: {
			{
				CredAttrAccessKey, cloud.CredentialAttr{Description: "The access key to authenticate with."},
			}, {
				CredAttrSecretKey, cloud.CredentialAttr{
					Description: "The secret key to authenticate with.",
					Hidden:      true,
				},
			}, {
				CredAttrTenantName, cloud.CredentialAttr{
					Description: "The OpenStack tenant name.",
					Optional:    true,
				},
			}, {
				CredAttrTenantID, cloud.CredentialAttr{
					Description: "The Openstack tenant ID",
					Optional:    true,
				},
			}, {
				CredAttrVersion, cloud.CredentialAttr{
					Description: "The Openstack identity version",
					Optional:    true,
				},
			},
		},
	}
}

// DetectCredentials is part of the environs.ProviderCredentials interface.
func (c OpenstackCredentials) DetectCredentials() (*cloud.CloudCredential, error) {
	result := cloud.CloudCredential{
		AuthCredentials: make(map[string]cloud.Credential),
	}

	// Try just using environment variables
	creds, user, region, err := c.detectCredential()
	if err == nil {
		result.DefaultRegion = region
		result.AuthCredentials[user] = *creds
	}

	// Now look for .novarc file in home dir.
	novarc := filepath.Join(utils.Home(), ".novarc")
	novaInfo, err := ini.LooseLoad(novarc)
	if err != nil {
		return nil, errors.Annotate(err, "loading novarc file")
	}
	stripExport := regexp.MustCompile(`(?i)^\s*export\s*`)
	keyValues := novaInfo.Section(ini.DEFAULT_SECTION).KeysHash()
	if len(keyValues) > 0 {
		for k, v := range keyValues {
			k = stripExport.ReplaceAllString(k, "")
			os.Setenv(k, v)
		}
		creds, user, region, err := c.detectCredential()
		if err == nil {
			result.DefaultRegion = region
			result.AuthCredentials[user] = *creds
		}
	}
	if len(result.AuthCredentials) == 0 {
		return nil, errors.NotFoundf("openstack credentials")
	}
	return &result, nil
}

func (c OpenstackCredentials) detectCredential() (*cloud.Credential, string, string, error) {
	creds, err := identity.CredentialsFromEnv()
	if err != nil {
<<<<<<< HEAD
		return nil, "", "", errors.Errorf("failed to retrieve cred from env : %v", err)
=======
		return nil, "", "", errors.Errorf("failed to retrieve credential from env : %v", err)
>>>>>>> cd7697df
	}
	if creds.TenantName == "" {
		logger.Debugf("neither OS_TENANT_NAME nor OS_PROJECT_NAME environment variable not set")
	}
	if creds.TenantID == "" {
		logger.Debugf("neither OS_TENANT_ID nor OS_PROJECT_ID environment variable not set")
	}
	if creds.User == "" {
		return nil, "", "", errors.NewNotFound(nil, "neither OS_USERNAME nor OS_ACCESS_KEY environment variable not set")
	}
	if creds.Secrets == "" {
		return nil, "", "", errors.NewNotFound(nil, "neither OS_PASSWORD nor OS_SECRET_KEY environment variable not set")
	}

	user, err := utils.LocalUsername()
	if err != nil {
		return nil, "", "", errors.Trace(err)
	}

	var version string
	if creds.Version != 0 {
		version = strconv.Itoa(creds.Version)
	} else {
		version = ""
	}
	// If OS_USERNAME or NOVA_USERNAME is set, assume userpass.
	var credential cloud.Credential
	if os.Getenv("OS_USERNAME") != "" || os.Getenv("NOVA_USERNAME") != "" {
		user = creds.User
		credential = cloud.NewCredential(
			cloud.UserPassAuthType,
			map[string]string{
				CredAttrUserName:          creds.User,
				CredAttrPassword:          creds.Secrets,
				CredAttrTenantName:        creds.TenantName,
				CredAttrTenantID:          creds.TenantID,
				CredAttrUserDomainName:    creds.UserDomain,
				CredAttrProjectDomainName: creds.ProjectDomain,
				CredAttrDomainName:        creds.Domain,
				CredAttrVersion:           version,
			},
		)
	} else {
		credential = cloud.NewCredential(
			cloud.AccessKeyAuthType,
			map[string]string{
				CredAttrAccessKey:  creds.User,
				CredAttrSecretKey:  creds.Secrets,
				CredAttrTenantName: creds.TenantName,
				CredAttrTenantID:   creds.TenantID,
				CredAttrVersion:    version,
			},
		)
	}
	region := creds.Region
	if region == "" {
		region = "<unspecified>"
	}
	credential.Label = fmt.Sprintf("openstack region %q project %q user %q", region, creds.TenantName, user)
	return &credential, user, creds.Region, nil
}

// FinalizeCredential is part of the environs.ProviderCredentials interface.
func (OpenstackCredentials) FinalizeCredential(_ environs.FinalizeCredentialContext, args environs.FinalizeCredentialParams) (*cloud.Credential, error) {
	return &args.Credential, nil
}<|MERGE_RESOLUTION|>--- conflicted
+++ resolved
@@ -146,11 +146,7 @@
 func (c OpenstackCredentials) detectCredential() (*cloud.Credential, string, string, error) {
 	creds, err := identity.CredentialsFromEnv()
 	if err != nil {
-<<<<<<< HEAD
-		return nil, "", "", errors.Errorf("failed to retrieve cred from env : %v", err)
-=======
 		return nil, "", "", errors.Errorf("failed to retrieve credential from env : %v", err)
->>>>>>> cd7697df
 	}
 	if creds.TenantName == "" {
 		logger.Debugf("neither OS_TENANT_NAME nor OS_PROJECT_NAME environment variable not set")
