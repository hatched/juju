// Copyright 2013 Canonical Ltd.
// Licensed under the AGPLv3, see LICENCE file for details.

package network

import (
	"fmt"
)

// Port identifies a network port number for a particular protocol.
//
// NOTE(dimitern): This is deprecated and should be removed, use
// PortRange instead. There are a few places which still use Port,
// especially in apiserver/params, so it can't be removed yet.
type Port struct {
	Protocol string
	Number   int
}

// String implements Stringer.
func (p Port) String() string {
	return fmt.Sprintf("%d/%s", p.Number, p.Protocol)
}

<<<<<<< HEAD
// HostPort associates an address with a port.
type HostPort struct {
	Address
	Port int
}

// NetAddr returns the host-port as an address
// suitable for calling net.Dial.
func (hp HostPort) NetAddr() string {
	return net.JoinHostPort(hp.Value, strconv.Itoa(hp.Port))
}

// AddressesWithPort returns the given addresses all
// associated with the given port.
func AddressesWithPort(addrs []Address, port int) []HostPort {
	hps := make([]HostPort, len(addrs))
	for i, addr := range addrs {
		hps[i] = HostPort{
			Address: addr,
			Port:    port,
		}
	}
	return hps
}

type portSlice []Port

func (p portSlice) Len() int      { return len(p) }
func (p portSlice) Swap(i, j int) { p[i], p[j] = p[j], p[i] }
func (p portSlice) Less(i, j int) bool {
	p1 := p[i]
	p2 := p[j]
	if p1.Protocol != p2.Protocol {
		return p1.Protocol < p2.Protocol
	}
	return p1.Number < p2.Number
}

// SortPorts sorts the given ports, first by protocol, then by number.
func SortPorts(ports []Port) {
	sort.Sort(portSlice(ports))
}

type hostPortsByPreference struct {
	hostPorts  []HostPort
	order      []int
	preference AddressType
}

func (h hostPortsByPreference) Len() int {
	return len(h.hostPorts)
}

func (h hostPortsByPreference) Swap(i, j int) {
	h.hostPorts[i], h.hostPorts[j] = h.hostPorts[j], h.hostPorts[i]
	h.order[i], h.order[j] = h.order[j], h.order[i]
}

func alternateIPAddressType(t AddressType) AddressType {
	if t == IPv4Address {
		return IPv6Address
	}
	return IPv4Address
}

func (h hostPortsByPreference) Less(i, j int) bool {
	addr1 := h.hostPorts[i].Address
	addr2 := h.hostPorts[j].Address
	switch addr1.Type {
	case addr2.Type:
		// Same-type addresses are kept in original order.
		return h.order[i] < h.order[j]
	case HostName:
		// Hostnames come before non-hostnames.
		return true
	case h.preference:
		return addr2.Type == alternateIPAddressType(h.preference)
	}
	return false
}

// SortHostPorts sorts the given HostPort slice, putting hostnames on
// top and depending on the preferIPv6 flag either IPv6 or IPv4
// addresses after that. Order of same-type addresses are kept stable.
func SortHostPorts(hps []HostPort, preferIPv6 bool) {
	h := hostPortsByPreference{
		hostPorts: hps,
		order:     make([]int, len(hps)),
	}
	for i := range h.order {
		h.order[i] = i
	}
	if preferIPv6 {
		h.preference = IPv6Address
	} else {
		h.preference = IPv4Address
	}
	sort.Sort(h)
}

// PortRange represents a single range of ports.
type PortRange struct {
	FromPort int
	ToPort   int
	Protocol string
}

// IsValid determines if the port range is valid.
func (p PortRange) Validate() error {
	proto := strings.ToLower(p.Protocol)
	if proto != "tcp" && proto != "udp" {
		return errors.Errorf(`invalid protocol %q, expected "tcp" or "udp"`, proto)
	}
	err := errors.Errorf(
		"invalid port range %d-%d/%s",
		p.FromPort,
		p.ToPort,
		p.Protocol,
	)
	switch {
	case p.FromPort > p.ToPort:
		return err
	case p.FromPort < 1 || p.FromPort > 65535:
		return err
	case p.ToPort < 1 || p.ToPort > 65535:
		return err
	}
	return nil
}

// ConflictsWith determines if the two port ranges conflict.
func (a PortRange) ConflictsWith(b PortRange) bool {
	if a.Protocol != b.Protocol {
		return false
	}
	return a.ToPort >= b.FromPort && b.ToPort >= a.FromPort
}

// PortsString returns the ports in the PortRange as a string.
func (p PortRange) PortsString() string {
	if p.FromPort == p.ToPort {
		return fmt.Sprintf("%d", p.FromPort)
	}
	return fmt.Sprintf("%d-%d", p.FromPort, p.ToPort)
}

// String returns a stringified version of the PortRange.
func (p PortRange) String() string {
	protocol := strings.ToLower(p.Protocol)
	return fmt.Sprintf("%s/%s", p.PortsString(), protocol)
}

type portRangeSlice []PortRange

func (p portRangeSlice) Len() int      { return len(p) }
func (p portRangeSlice) Swap(i, j int) { p[i], p[j] = p[j], p[i] }
func (p portRangeSlice) Less(i, j int) bool {
	p1 := p[i]
	p2 := p[j]
	if p1.Protocol != p2.Protocol {
		return p1.Protocol < p2.Protocol
	}
	if p1.FromPort != p2.FromPort {
		return p1.FromPort < p2.FromPort
	}
	return p1.ToPort < p2.ToPort
}

// SortPortRanges sorts the given ports, first by protocol, then by number.
func SortPortRanges(portRanges []PortRange) {
	sort.Sort(portRangeSlice(portRanges))
}

// PortRangesToPorts is a temporary function converting a slice of port ranges
// to a slice of ports. It is here to fill the gap caused
// by environments dealing with port ranges and the firewaller still
// dealing with individual ports
// TODO (domas) 2014-07-31: remove this once firewaller is capable of
// handling port ranges
func PortRangesToPorts(portRanges []PortRange) (result []Port) {
	for _, portRange := range portRanges {
		for p := portRange.FromPort; p <= portRange.ToPort; p++ {
			result = append(result, Port{portRange.Protocol, p})
		}
	}
	return
}

// PortsToPortRanges is a temporary function converting a slice of ports to
// a slice of port ranges. It is here to fill the gap caused by environments
// handling port ranges and firewaller still dealing with individual ports.
// TODO (domas) 2014-07-31: remove this once firewaller is capable of
// handling port ranges
func PortsToPortRanges(ports []Port) (result []PortRange) {
	for _, p := range ports {
		result = append(result, PortRange{p.Number, p.Number, p.Protocol})
	}
	return
}

// CollapsePorts collapses a slice of ports into port ranges.
func CollapsePorts(ports []Port) (result []PortRange) {
	SortPorts(ports)
	fromPort := 0
	toPort := 0
	protocol := ""
	for _, p := range ports {
		if fromPort == 0 {
			// new port range
			fromPort = p.Number
			toPort = p.Number
			protocol = p.Protocol
		} else if p.Number == toPort+1 && protocol == p.Protocol {
			// continuing port range
			toPort = p.Number
		} else {
			// break in port range
			result = append(result,
				PortRange{
					Protocol: protocol,
					FromPort: fromPort,
					ToPort:   toPort,
				})
			fromPort = p.Number
			toPort = p.Number
			protocol = p.Protocol
		}
	}
	if fromPort != 0 {
		result = append(result, PortRange{
			Protocol: protocol,
			FromPort: fromPort,
			ToPort:   toPort,
		})

	}
	return
}

// ParsePortRangePorts builds a PortRange from the provided string
// and protocol. Example strings: "80", "443", "12345-12349".
func ParsePortRangePorts(portRangeStr, protocol string) (PortRange, error) {
	var portRange PortRange
	var start, end int
	parts := strings.Split(portRangeStr, "-")
	if len(parts) > 2 {
		return portRange, errors.Errorf("invalid port range %q", portRangeStr)
	}

	if len(parts) == 1 {
		port, err := strconv.Atoi(parts[0])
		if err != nil {
			return portRange, errors.Annotatef(err, "invalid port %q", portRangeStr)
		}
		start = port
		end = port
	} else {
		var err error
		if start, err = strconv.Atoi(parts[0]); err != nil {
			return portRange, errors.Annotatef(err, "invalid port %q", parts[0])
		}
		if end, err = strconv.Atoi(parts[1]); err != nil {
			return portRange, errors.Annotatef(err, "invalid port %q", parts[1])
		}
	}

	portRange = PortRange{
		Protocol: protocol,
		FromPort: start,
		ToPort:   end,
	}
	return portRange, portRange.Validate()
=======
// GoString implements fmt.GoStringer.
func (p Port) GoString() string {
	return p.String()
>>>>>>> 4abee916
}<|MERGE_RESOLUTION|>--- conflicted
+++ resolved
@@ -22,282 +22,7 @@
 	return fmt.Sprintf("%d/%s", p.Number, p.Protocol)
 }
 
-<<<<<<< HEAD
-// HostPort associates an address with a port.
-type HostPort struct {
-	Address
-	Port int
-}
-
-// NetAddr returns the host-port as an address
-// suitable for calling net.Dial.
-func (hp HostPort) NetAddr() string {
-	return net.JoinHostPort(hp.Value, strconv.Itoa(hp.Port))
-}
-
-// AddressesWithPort returns the given addresses all
-// associated with the given port.
-func AddressesWithPort(addrs []Address, port int) []HostPort {
-	hps := make([]HostPort, len(addrs))
-	for i, addr := range addrs {
-		hps[i] = HostPort{
-			Address: addr,
-			Port:    port,
-		}
-	}
-	return hps
-}
-
-type portSlice []Port
-
-func (p portSlice) Len() int      { return len(p) }
-func (p portSlice) Swap(i, j int) { p[i], p[j] = p[j], p[i] }
-func (p portSlice) Less(i, j int) bool {
-	p1 := p[i]
-	p2 := p[j]
-	if p1.Protocol != p2.Protocol {
-		return p1.Protocol < p2.Protocol
-	}
-	return p1.Number < p2.Number
-}
-
-// SortPorts sorts the given ports, first by protocol, then by number.
-func SortPorts(ports []Port) {
-	sort.Sort(portSlice(ports))
-}
-
-type hostPortsByPreference struct {
-	hostPorts  []HostPort
-	order      []int
-	preference AddressType
-}
-
-func (h hostPortsByPreference) Len() int {
-	return len(h.hostPorts)
-}
-
-func (h hostPortsByPreference) Swap(i, j int) {
-	h.hostPorts[i], h.hostPorts[j] = h.hostPorts[j], h.hostPorts[i]
-	h.order[i], h.order[j] = h.order[j], h.order[i]
-}
-
-func alternateIPAddressType(t AddressType) AddressType {
-	if t == IPv4Address {
-		return IPv6Address
-	}
-	return IPv4Address
-}
-
-func (h hostPortsByPreference) Less(i, j int) bool {
-	addr1 := h.hostPorts[i].Address
-	addr2 := h.hostPorts[j].Address
-	switch addr1.Type {
-	case addr2.Type:
-		// Same-type addresses are kept in original order.
-		return h.order[i] < h.order[j]
-	case HostName:
-		// Hostnames come before non-hostnames.
-		return true
-	case h.preference:
-		return addr2.Type == alternateIPAddressType(h.preference)
-	}
-	return false
-}
-
-// SortHostPorts sorts the given HostPort slice, putting hostnames on
-// top and depending on the preferIPv6 flag either IPv6 or IPv4
-// addresses after that. Order of same-type addresses are kept stable.
-func SortHostPorts(hps []HostPort, preferIPv6 bool) {
-	h := hostPortsByPreference{
-		hostPorts: hps,
-		order:     make([]int, len(hps)),
-	}
-	for i := range h.order {
-		h.order[i] = i
-	}
-	if preferIPv6 {
-		h.preference = IPv6Address
-	} else {
-		h.preference = IPv4Address
-	}
-	sort.Sort(h)
-}
-
-// PortRange represents a single range of ports.
-type PortRange struct {
-	FromPort int
-	ToPort   int
-	Protocol string
-}
-
-// IsValid determines if the port range is valid.
-func (p PortRange) Validate() error {
-	proto := strings.ToLower(p.Protocol)
-	if proto != "tcp" && proto != "udp" {
-		return errors.Errorf(`invalid protocol %q, expected "tcp" or "udp"`, proto)
-	}
-	err := errors.Errorf(
-		"invalid port range %d-%d/%s",
-		p.FromPort,
-		p.ToPort,
-		p.Protocol,
-	)
-	switch {
-	case p.FromPort > p.ToPort:
-		return err
-	case p.FromPort < 1 || p.FromPort > 65535:
-		return err
-	case p.ToPort < 1 || p.ToPort > 65535:
-		return err
-	}
-	return nil
-}
-
-// ConflictsWith determines if the two port ranges conflict.
-func (a PortRange) ConflictsWith(b PortRange) bool {
-	if a.Protocol != b.Protocol {
-		return false
-	}
-	return a.ToPort >= b.FromPort && b.ToPort >= a.FromPort
-}
-
-// PortsString returns the ports in the PortRange as a string.
-func (p PortRange) PortsString() string {
-	if p.FromPort == p.ToPort {
-		return fmt.Sprintf("%d", p.FromPort)
-	}
-	return fmt.Sprintf("%d-%d", p.FromPort, p.ToPort)
-}
-
-// String returns a stringified version of the PortRange.
-func (p PortRange) String() string {
-	protocol := strings.ToLower(p.Protocol)
-	return fmt.Sprintf("%s/%s", p.PortsString(), protocol)
-}
-
-type portRangeSlice []PortRange
-
-func (p portRangeSlice) Len() int      { return len(p) }
-func (p portRangeSlice) Swap(i, j int) { p[i], p[j] = p[j], p[i] }
-func (p portRangeSlice) Less(i, j int) bool {
-	p1 := p[i]
-	p2 := p[j]
-	if p1.Protocol != p2.Protocol {
-		return p1.Protocol < p2.Protocol
-	}
-	if p1.FromPort != p2.FromPort {
-		return p1.FromPort < p2.FromPort
-	}
-	return p1.ToPort < p2.ToPort
-}
-
-// SortPortRanges sorts the given ports, first by protocol, then by number.
-func SortPortRanges(portRanges []PortRange) {
-	sort.Sort(portRangeSlice(portRanges))
-}
-
-// PortRangesToPorts is a temporary function converting a slice of port ranges
-// to a slice of ports. It is here to fill the gap caused
-// by environments dealing with port ranges and the firewaller still
-// dealing with individual ports
-// TODO (domas) 2014-07-31: remove this once firewaller is capable of
-// handling port ranges
-func PortRangesToPorts(portRanges []PortRange) (result []Port) {
-	for _, portRange := range portRanges {
-		for p := portRange.FromPort; p <= portRange.ToPort; p++ {
-			result = append(result, Port{portRange.Protocol, p})
-		}
-	}
-	return
-}
-
-// PortsToPortRanges is a temporary function converting a slice of ports to
-// a slice of port ranges. It is here to fill the gap caused by environments
-// handling port ranges and firewaller still dealing with individual ports.
-// TODO (domas) 2014-07-31: remove this once firewaller is capable of
-// handling port ranges
-func PortsToPortRanges(ports []Port) (result []PortRange) {
-	for _, p := range ports {
-		result = append(result, PortRange{p.Number, p.Number, p.Protocol})
-	}
-	return
-}
-
-// CollapsePorts collapses a slice of ports into port ranges.
-func CollapsePorts(ports []Port) (result []PortRange) {
-	SortPorts(ports)
-	fromPort := 0
-	toPort := 0
-	protocol := ""
-	for _, p := range ports {
-		if fromPort == 0 {
-			// new port range
-			fromPort = p.Number
-			toPort = p.Number
-			protocol = p.Protocol
-		} else if p.Number == toPort+1 && protocol == p.Protocol {
-			// continuing port range
-			toPort = p.Number
-		} else {
-			// break in port range
-			result = append(result,
-				PortRange{
-					Protocol: protocol,
-					FromPort: fromPort,
-					ToPort:   toPort,
-				})
-			fromPort = p.Number
-			toPort = p.Number
-			protocol = p.Protocol
-		}
-	}
-	if fromPort != 0 {
-		result = append(result, PortRange{
-			Protocol: protocol,
-			FromPort: fromPort,
-			ToPort:   toPort,
-		})
-
-	}
-	return
-}
-
-// ParsePortRangePorts builds a PortRange from the provided string
-// and protocol. Example strings: "80", "443", "12345-12349".
-func ParsePortRangePorts(portRangeStr, protocol string) (PortRange, error) {
-	var portRange PortRange
-	var start, end int
-	parts := strings.Split(portRangeStr, "-")
-	if len(parts) > 2 {
-		return portRange, errors.Errorf("invalid port range %q", portRangeStr)
-	}
-
-	if len(parts) == 1 {
-		port, err := strconv.Atoi(parts[0])
-		if err != nil {
-			return portRange, errors.Annotatef(err, "invalid port %q", portRangeStr)
-		}
-		start = port
-		end = port
-	} else {
-		var err error
-		if start, err = strconv.Atoi(parts[0]); err != nil {
-			return portRange, errors.Annotatef(err, "invalid port %q", parts[0])
-		}
-		if end, err = strconv.Atoi(parts[1]); err != nil {
-			return portRange, errors.Annotatef(err, "invalid port %q", parts[1])
-		}
-	}
-
-	portRange = PortRange{
-		Protocol: protocol,
-		FromPort: start,
-		ToPort:   end,
-	}
-	return portRange, portRange.Validate()
-=======
 // GoString implements fmt.GoStringer.
 func (p Port) GoString() string {
 	return p.String()
->>>>>>> 4abee916
 }