--- conflicted
+++ resolved
@@ -187,10 +187,6 @@
 	c.Assert(err, jc.ErrorIsNil)
 	assertStorageTags(c, att, storageTag)
 
-<<<<<<< HEAD
-	ctx, err := att.Storage(storageTag)
-	c.Assert(err, jc.ErrorIsNil)
-=======
 	resolver := storage.NewResolver(&mockOperations{}, att)
 	storage.SetStorageLife(resolver, map[names.StorageTag]params.Life{
 		storageTag: params.Alive,
@@ -210,9 +206,8 @@
 	c.Assert(err, jc.ErrorIsNil)
 	c.Assert(op.String(), gc.Equals, "run hook storage-attached")
 
-	ctx, ok := att.Storage(storageTag)
-	c.Assert(ok, jc.IsTrue)
->>>>>>> ac0821ac
+	ctx, err := att.Storage(storageTag)
+	c.Assert(err, jc.ErrorIsNil)
 	c.Assert(ctx, gc.NotNil)
 	c.Assert(ctx.Tag(), gc.Equals, storageTag)
 	c.Assert(ctx.Kind(), gc.Equals, corestorage.StorageKindBlock)
