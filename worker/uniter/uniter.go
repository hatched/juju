// Copyright 2012, 2013 Canonical Ltd.
// Licensed under the AGPLv3, see LICENCE file for details.

package uniter

import (
	stderrors "errors"
	"fmt"
	"math/rand"
	"os"
	"path/filepath"
	"strings"
	"sync"
	"time"

	"github.com/juju/loggo"
	"launchpad.net/tomb"

	"launchpad.net/juju-core/agent/tools"
	corecharm "launchpad.net/juju-core/charm"
	"launchpad.net/juju-core/charm/hooks"
	"launchpad.net/juju-core/cmd"
	"launchpad.net/juju-core/environs/config"
	"launchpad.net/juju-core/errors"
	"launchpad.net/juju-core/juju/osenv"
	"launchpad.net/juju-core/state/api/params"
	"launchpad.net/juju-core/state/api/uniter"
	apiwatcher "launchpad.net/juju-core/state/api/watcher"
	"launchpad.net/juju-core/state/watcher"
	"launchpad.net/juju-core/utils/exec"
	"launchpad.net/juju-core/utils/fslock"
	"launchpad.net/juju-core/worker"
	"launchpad.net/juju-core/worker/uniter/charm"
	"launchpad.net/juju-core/worker/uniter/hook"
	"launchpad.net/juju-core/worker/uniter/jujuc"
	"launchpad.net/juju-core/worker/uniter/relation"
)

var logger = loggo.GetLogger("juju.worker.uniter")

const (
	// These work fine for linux, but should we need to work with windows
	// workloads in the future, we'll need to move these into a file that is
	// compiled conditionally for different targets and use tcp (most likely).
	RunListenerFile = "run.socket"
)

// A UniterExecutionObserver gets the appropriate methods called when a hook
// is executed and either succeeds or fails.  Missing hooks don't get reported
// in this way.
type UniterExecutionObserver interface {
	HookCompleted(hookName string)
	HookFailed(hookName string)
}

// Uniter implements the capabilities of the unit agent. It is not intended to
// implement the actual *behaviour* of the unit agent; that responsibility is
// delegated to Mode values, which are expected to react to events and direct
// the uniter's responses to them.
type Uniter struct {
	tomb          tomb.Tomb
	st            *uniter.State
	f             *filter
	unit          *uniter.Unit
	service       *uniter.Service
	relationers   map[int]*Relationer
	relationHooks chan hook.Info
	uuid          string
	envName       string

	dataDir      string
	baseDir      string
	toolsDir     string
	relationsDir string
	charm        *charm.GitDir
	deployer     charm.Deployer
	s            *State
	sf           *StateFile
	rand         *rand.Rand
	hookLock     *fslock.Lock
	runListener  *RunListener

	proxy      osenv.ProxySettings
	proxyMutex sync.Mutex

	ranConfigChanged bool
	// The execution observer is only used in tests at this stage. Should this
	// need to be extended, perhaps a list of observers would be needed.
	observer UniterExecutionObserver
}

// NewUniter creates a new Uniter which will install, run, and upgrade
// a charm on behalf of the unit with the given unitTag, by executing
// hooks and operations provoked by changes in st.
func NewUniter(st *uniter.State, unitTag string, dataDir string) *Uniter {
	u := &Uniter{
		st:      st,
		dataDir: dataDir,
	}
	go func() {
		defer u.tomb.Done()
		u.tomb.Kill(u.loop(unitTag))
	}()
	return u
}

func (u *Uniter) loop(unitTag string) (err error) {
	if err := u.init(unitTag); err != nil {
		if err == worker.ErrTerminateAgent {
			return err
		}
		return fmt.Errorf("failed to initialize uniter for %q: %v", unitTag, err)
	}
	defer u.runListener.Close()
	logger.Infof("unit %q started", u.unit)

	environWatcher, err := u.st.WatchForEnvironConfigChanges()
	if err != nil {
		return err
	}
	defer watcher.Stop(environWatcher, &u.tomb)
	u.watchForProxyChanges(environWatcher)

	// Start filtering state change events for consumption by modes.
	u.f, err = newFilter(u.st, unitTag)
	if err != nil {
		return err
	}
	defer watcher.Stop(u.f, &u.tomb)
	go func() {
		u.tomb.Kill(u.f.Wait())
	}()

	// Run modes until we encounter an error.
	mode := ModeContinue
	for err == nil {
		select {
		case <-u.tomb.Dying():
			err = tomb.ErrDying
		default:
			mode, err = mode(u)
		}
	}
	logger.Infof("unit %q shutting down: %s", u.unit, err)
	return err
}

func (u *Uniter) setupLocks() (err error) {
	lockDir := filepath.Join(u.dataDir, "locks")
	u.hookLock, err = fslock.NewLock(lockDir, "uniter-hook-execution")
	if err != nil {
		return err
	}
	if message := u.hookLock.Message(); u.hookLock.IsLocked() && message != "" {
		// Look to see if it was us that held the lock before.  If it was, we
		// should be safe enough to break it, as it is likely that we died
		// before unlocking, and have been restarted by upstart.
		parts := strings.SplitN(message, ":", 2)
		if len(parts) > 1 && parts[0] == u.unit.Name() {
			if err := u.hookLock.BreakLock(); err != nil {
				return err
			}
		}
	}
	return nil
}

func (u *Uniter) init(unitTag string) (err error) {
<<<<<<< HEAD
	defer errors.Maskf(&err, "failed to initialize uniter for %q", unitTag)
=======
>>>>>>> d85d88f1
	u.unit, err = u.st.Unit(unitTag)
	if err != nil {
		return err
	}
	if u.unit.Life() == params.Dead {
		// If we started up already dead, we should not progress further. If we
		// become Dead immediately after starting up, we may well complete any
		// operations in progress before detecting it; but that race is fundamental
		// and inescapable, whereas this one is not.
		return worker.ErrTerminateAgent
	}
	if err = u.setupLocks(); err != nil {
		return err
	}
	u.toolsDir = tools.ToolsDir(u.dataDir, unitTag)
	if err := EnsureJujucSymlinks(u.toolsDir); err != nil {
		return err
	}
	u.baseDir = filepath.Join(u.dataDir, "agents", unitTag)
	u.relationsDir = filepath.Join(u.baseDir, "state", "relations")
	if err := os.MkdirAll(u.relationsDir, 0755); err != nil {
		return err
	}
	u.service, err = u.st.Service(u.unit.ServiceTag())
	if err != nil {
		return err
	}
	var env *uniter.Environment
	env, err = u.st.Environment()
	if err != nil {
		return err
	}
	u.uuid = env.UUID()
	u.envName = env.Name()

	u.relationers = map[int]*Relationer{}
	u.relationHooks = make(chan hook.Info)
	u.charm = charm.NewGitDir(filepath.Join(u.baseDir, "charm"))
	deployerPath := filepath.Join(u.baseDir, "state", "deployer")
	bundles := charm.NewBundlesDir(filepath.Join(u.baseDir, "state", "bundles"))
	u.deployer = charm.NewGitDeployer(u.charm.Path(), deployerPath, bundles)
	u.sf = NewStateFile(filepath.Join(u.baseDir, "state", "uniter"))
	u.rand = rand.New(rand.NewSource(time.Now().Unix()))

	// If we start trying to listen for juju-run commands before we have valid
	// relation state, surprising things will come to pass.
	if err := u.restoreRelations(); err != nil {
		return err
	}
	runListenerSocketPath := filepath.Join(u.baseDir, RunListenerFile)
	logger.Debugf("starting juju-run listener on unix:%s", runListenerSocketPath)
	u.runListener, err = NewRunListener(u, runListenerSocketPath)
	if err != nil {
		return err
	}
	// The socket needs to have permissions 777 in order for other users to use it.
	return os.Chmod(runListenerSocketPath, 0777)
}

func (u *Uniter) Kill() {
	u.tomb.Kill(nil)
}

func (u *Uniter) Wait() error {
	return u.tomb.Wait()
}

func (u *Uniter) Stop() error {
	u.tomb.Kill(nil)
	return u.Wait()
}

func (u *Uniter) Dead() <-chan struct{} {
	return u.tomb.Dead()
}

// writeState saves uniter state with the supplied values, and infers the appropriate
// value of Started.
func (u *Uniter) writeState(op Op, step OpStep, hi *hook.Info, url *corecharm.URL) error {
	s := State{
		Started:  op == RunHook && hi.Kind == hooks.Start || u.s != nil && u.s.Started,
		Op:       op,
		OpStep:   step,
		Hook:     hi,
		CharmURL: url,
	}
	if err := u.sf.Write(s.Started, s.Op, s.OpStep, s.Hook, s.CharmURL); err != nil {
		return err
	}
	u.s = &s
	return nil
}

// deploy deploys the supplied charm URL, and sets follow-up hook operation state
// as indicated by reason.
func (u *Uniter) deploy(curl *corecharm.URL, reason Op) error {
	if reason != Install && reason != Upgrade {
		panic(fmt.Errorf("%q is not a deploy operation", reason))
	}
	var hi *hook.Info
	if u.s != nil && (u.s.Op == RunHook || u.s.Op == Upgrade) {
		// If this upgrade interrupts a RunHook, we need to preserve the hook
		// info so that we can return to the appropriate error state. However,
		// if we're resuming (or have force-interrupted) an Upgrade, we also
		// need to preserve whatever hook info was preserved when we initially
		// started upgrading, to ensure we still return to the correct state.
		hi = u.s.Hook
	}
	if u.s == nil || u.s.OpStep != Done {
		// Get the new charm bundle before announcing intention to use it.
		logger.Infof("fetching charm %q", curl)
		sch, err := u.st.Charm(curl)
		if err != nil {
			return err
		}
		if err = u.deployer.Stage(sch, u.tomb.Dying()); err != nil {
			return err
		}

		// Set the new charm URL - this returns when the operation is complete,
		// at which point we can refresh the local copy of the unit to get a
		// version with the correct charm URL, and can go ahead and deploy
		// the charm proper.
		if err := u.f.SetCharm(curl); err != nil {
			return err
		}
		if err := u.unit.Refresh(); err != nil {
			return err
		}
		logger.Infof("deploying charm %q", curl)
		if err = u.writeState(reason, Pending, hi, curl); err != nil {
			return err
		}
		if err = u.deployer.Deploy(); err != nil {
			return err
		}
		if err = u.writeState(reason, Done, hi, curl); err != nil {
			return err
		}
	}
	logger.Infof("charm %q is deployed", curl)
	status := Queued
	if hi != nil {
		// If a hook operation was interrupted, restore it.
		status = Pending
	} else {
		// Otherwise, queue the relevant post-deploy hook.
		hi = &hook.Info{}
		switch reason {
		case Install:
			hi.Kind = hooks.Install
		case Upgrade:
			hi.Kind = hooks.UpgradeCharm
		}
	}
	return u.writeState(RunHook, status, hi, nil)
}

// errHookFailed indicates that a hook failed to execute, but that the Uniter's
// operation is not affected by the error.
var errHookFailed = stderrors.New("hook execution failed")

func (u *Uniter) getHookContext(hctxId string, relationId int, remoteUnitName string) (context *HookContext, err error) {

	apiAddrs, err := u.st.APIAddresses()
	if err != nil {
		return nil, err
	}
	ownerTag, err := u.service.GetOwnerTag()
	if err != nil {
		return nil, err
	}
	ctxRelations := map[int]*ContextRelation{}
	for id, r := range u.relationers {
		ctxRelations[id] = r.Context()
	}

	u.proxyMutex.Lock()
	defer u.proxyMutex.Unlock()

	// Make a copy of the proxy settings.
	proxySettings := u.proxy
	return NewHookContext(u.unit, hctxId, u.uuid, u.envName, relationId,
		remoteUnitName, ctxRelations, apiAddrs, ownerTag, proxySettings)
}

func (u *Uniter) acquireHookLock(message string) (err error) {
	// We want to make sure we don't block forever when locking, but take the
	// tomb into account.
	checkTomb := func() error {
		select {
		case <-u.tomb.Dying():
			return tomb.ErrDying
		default:
			// no-op to fall through to return.
		}
		return nil
	}
	if err = u.hookLock.LockWithFunc(message, checkTomb); err != nil {
		return err
	}
	return nil
}

func (u *Uniter) startJujucServer(context *HookContext) (*jujuc.Server, string, error) {
	// Prepare server.
	getCmd := func(ctxId, cmdName string) (cmd.Command, error) {
		// TODO: switch to long-running server with single context;
		// use nonce in place of context id.
		if ctxId != context.id {
			return nil, fmt.Errorf("expected context id %q, got %q", context.id, ctxId)
		}
		return jujuc.NewCommand(context, cmdName)
	}
	socketPath := filepath.Join(u.baseDir, "agent.socket")
	// Use abstract namespace so we don't get stale socket files.
	socketPath = "@" + socketPath
	srv, err := jujuc.NewServer(getCmd, socketPath)
	if err != nil {
		return nil, "", err
	}
	go srv.Run()
	return srv, socketPath, nil
}

// RunCommands executes the supplied commands in a hook context.
func (u *Uniter) RunCommands(commands string) (results *exec.ExecResponse, err error) {
	logger.Tracef("run commands: %s", commands)
	hctxId := fmt.Sprintf("%s:run-commands:%d", u.unit.Name(), u.rand.Int63())
	lockMessage := fmt.Sprintf("%s: running commands", u.unit.Name())
	if err = u.acquireHookLock(lockMessage); err != nil {
		return nil, err
	}
	defer u.hookLock.Unlock()

	hctx, err := u.getHookContext(hctxId, -1, "")
	if err != nil {
		return nil, err
	}
	srv, socketPath, err := u.startJujucServer(hctx)
	if err != nil {
		return nil, err
	}
	defer srv.Close()

	result, err := hctx.RunCommands(commands, u.charm.Path(), u.toolsDir, socketPath)
	if result != nil {
		logger.Tracef("run commands: rc=%v\nstdout:\n%sstderr:\n%s", result.Code, result.Stdout, result.Stderr)
	}
	return result, err
}

func (u *Uniter) notifyHookInternal(hook string, hctx *HookContext, method func(string)) {
	if r, ok := hctx.HookRelation(); ok {
		remote, _ := hctx.RemoteUnitName()
		if remote != "" {
			remote = " " + remote
		}
		hook = hook + remote + " " + r.FakeId()
	}
	method(hook)
}

func (u *Uniter) notifyHookCompleted(hook string, hctx *HookContext) {
	if u.observer != nil {
		u.notifyHookInternal(hook, hctx, u.observer.HookCompleted)
	}
}

func (u *Uniter) notifyHookFailed(hook string, hctx *HookContext) {
	if u.observer != nil {
		u.notifyHookInternal(hook, hctx, u.observer.HookFailed)
	}
}

// runHook executes the supplied hook.Info in an appropriate hook context. If
// the hook itself fails to execute, it returns errHookFailed.
func (u *Uniter) runHook(hi hook.Info) (err error) {
	// Prepare context.
	if err = hi.Validate(); err != nil {
		return err
	}

	hookName := string(hi.Kind)
	relationId := -1
	if hi.Kind.IsRelation() {
		relationId = hi.RelationId
		if hookName, err = u.relationers[relationId].PrepareHook(hi); err != nil {
			return err
		}
	}
	hctxId := fmt.Sprintf("%s:%s:%d", u.unit.Name(), hookName, u.rand.Int63())

	lockMessage := fmt.Sprintf("%s: running hook %q", u.unit.Name(), hookName)
	if err = u.acquireHookLock(lockMessage); err != nil {
		return err
	}
	defer u.hookLock.Unlock()

	hctx, err := u.getHookContext(hctxId, relationId, hi.RemoteUnit)
	if err != nil {
		return err
	}
	srv, socketPath, err := u.startJujucServer(hctx)
	if err != nil {
		return err
	}
	defer srv.Close()

	// Run the hook.
	if err := u.writeState(RunHook, Pending, &hi, nil); err != nil {
		return err
	}
	logger.Infof("running %q hook", hookName)
	ranHook := true
	err = hctx.RunHook(hookName, u.charm.Path(), u.toolsDir, socketPath)
	if IsMissingHookError(err) {
		ranHook = false
	} else if err != nil {
		logger.Errorf("hook failed: %s", err)
		u.notifyHookFailed(hookName, hctx)
		return errHookFailed
	}
	if err := u.writeState(RunHook, Done, &hi, nil); err != nil {
		return err
	}
	if ranHook {
		logger.Infof("ran %q hook", hookName)
		u.notifyHookCompleted(hookName, hctx)
	} else {
		logger.Infof("skipped %q hook (missing)", hookName)
	}
	return u.commitHook(hi)
}

// commitHook ensures that state is consistent with the supplied hook, and
// that the fact of the hook's completion is persisted.
func (u *Uniter) commitHook(hi hook.Info) error {
	logger.Infof("committing %q hook", hi.Kind)
	if hi.Kind.IsRelation() {
		if err := u.relationers[hi.RelationId].CommitHook(hi); err != nil {
			return err
		}
		if hi.Kind == hooks.RelationBroken {
			delete(u.relationers, hi.RelationId)
		}
	}
	if hi.Kind == hooks.ConfigChanged {
		u.ranConfigChanged = true
	}
	if err := u.writeState(Continue, Pending, &hi, nil); err != nil {
		return err
	}
	logger.Infof("committed %q hook", hi.Kind)
	return nil
}

// currentHookName returns the current full hook name.
func (u *Uniter) currentHookName() string {
	hookInfo := u.s.Hook
	hookName := string(hookInfo.Kind)
	if hookInfo.Kind.IsRelation() {
		relationer := u.relationers[hookInfo.RelationId]
		name := relationer.ru.Endpoint().Name
		hookName = fmt.Sprintf("%s-%s", name, hookInfo.Kind)
	}
	return hookName
}

// getJoinedRelations finds out what relations the unit is *really* part of,
// working around the fact that pre-1.19 (1.18.1?) unit agents don't write a
// state dir for a relation until a remote unit joins.
func (u *Uniter) getJoinedRelations() (map[int]*uniter.Relation, error) {
	var joinedRelationTags []string
	for {
		var err error
		joinedRelationTags, err = u.unit.JoinedRelations()
		if err == nil {
			break
		}
		if params.IsCodeNotImplemented(err) {
			logger.Infof("waiting for state server to be upgraded")
			select {
			case <-u.tomb.Dying():
				return nil, tomb.ErrDying
			case <-time.After(15 * time.Second):
				continue
			}
		}
		return nil, err
	}
	joinedRelations := make(map[int]*uniter.Relation)
	for _, tag := range joinedRelationTags {
		relation, err := u.st.Relation(tag)
		if err != nil {
			return nil, err
		}
		joinedRelations[relation.Id()] = relation
	}
	return joinedRelations, nil
}

// restoreRelations reconciles the local relation state dirs with the
// remote state of the corresponding relations.
func (u *Uniter) restoreRelations() error {
	joinedRelations, err := u.getJoinedRelations()
	if err != nil {
		return err
	}
	knownDirs, err := relation.ReadAllStateDirs(u.relationsDir)
	if err != nil {
		return err
	}
	for id, dir := range knownDirs {
		if rel, ok := joinedRelations[id]; ok {
			if err := u.addRelation(rel, dir); err != nil {
				return err
			}
		} else if err := dir.Remove(); err != nil {
			return err
		}
	}
	for id, rel := range joinedRelations {
		if _, ok := knownDirs[id]; ok {
			continue
		}
		dir, err := relation.ReadStateDir(u.relationsDir, id)
		if err != nil {
			return err
		}
		if err := u.addRelation(rel, dir); err != nil {
			return err
		}
	}
	return nil
}

// updateRelations responds to changes in the life states of the relations
// with the supplied ids. If any id corresponds to an alive relation not
// known to the unit, the uniter will join that relation and return its
// relationer in the added list.
func (u *Uniter) updateRelations(ids []int) (added []*Relationer, err error) {
	for _, id := range ids {
		if r, found := u.relationers[id]; found {
			rel := r.ru.Relation()
			if err := rel.Refresh(); err != nil {
				return nil, fmt.Errorf("cannot update relation %q: %v", rel, err)
			}
			if rel.Life() == params.Dying {
				if err := r.SetDying(); err != nil {
					return nil, err
				} else if r.IsImplicit() {
					delete(u.relationers, id)
				}
			}
			continue
		}
		// Relations that are not alive are simply skipped, because they
		// were not previously known anyway.
		rel, err := u.st.RelationById(id)
		if err != nil {
			if params.IsCodeNotFoundOrCodeUnauthorized(err) {
				continue
			}
			return nil, err
		}
		if rel.Life() != params.Alive {
			continue
		}
		// Make sure we ignore relations not implemented by the unit's charm
		ch, err := corecharm.ReadDir(u.charm.Path())
		if err != nil {
			return nil, err
		}
		if ep, err := rel.Endpoint(); err != nil {
			return nil, err
		} else if !ep.ImplementedBy(ch) {
			logger.Warningf("skipping relation with unknown endpoint %q", ep.Name)
			continue
		}
		dir, err := relation.ReadStateDir(u.relationsDir, id)
		if err != nil {
			return nil, err
		}
		err = u.addRelation(rel, dir)
		if err == nil {
			added = append(added, u.relationers[id])
			continue
		}
		e := dir.Remove()
		if !params.IsCodeCannotEnterScope(err) {
			return nil, err
		}
		if e != nil {
			return nil, e
		}
	}
	if ok, err := u.unit.IsPrincipal(); err != nil {
		return nil, err
	} else if ok {
		return added, nil
	}
	// If no Alive relations remain between a subordinate unit's service
	// and its principal's service, the subordinate must become Dying.
	keepAlive := false
	for _, r := range u.relationers {
		scope := r.ru.Endpoint().Scope
		if scope == corecharm.ScopeContainer && !r.dying {
			keepAlive = true
			break
		}
	}
	if !keepAlive {
		if err := u.unit.Destroy(); err != nil {
			return nil, err
		}
	}
	return added, nil
}

// addRelation causes the unit agent to join the supplied relation, and to
// store persistent state in the supplied dir.
func (u *Uniter) addRelation(rel *uniter.Relation, dir *relation.StateDir) error {
	logger.Infof("joining relation %q", rel)
	ru, err := rel.Unit(u.unit)
	if err != nil {
		return err
	}
	r := NewRelationer(ru, dir, u.relationHooks)
	w, err := u.unit.Watch()
	if err != nil {
		return err
	}
	defer watcher.Stop(w, &u.tomb)
	for {
		select {
		case <-u.tomb.Dying():
			return tomb.ErrDying
		case _, ok := <-w.Changes():
			if !ok {
				return watcher.MustErr(w)
			}
			err := r.Join()
			if params.IsCodeCannotEnterScopeYet(err) {
				logger.Infof("cannot enter scope for relation %q; waiting for subordinate to be removed", rel)
				continue
			} else if err != nil {
				return err
			}
			logger.Infof("joined relation %q", rel)
			u.relationers[rel.Id()] = r
			return nil
		}
	}
}

// updatePackageProxy updates the package proxy settings from the
// environment.
func (u *Uniter) updatePackageProxy(cfg *config.Config) {
	u.proxyMutex.Lock()
	defer u.proxyMutex.Unlock()

	newSettings := cfg.ProxySettings()
	if u.proxy != newSettings {
		u.proxy = newSettings
		logger.Debugf("Updated proxy settings: %#v", u.proxy)
		// Update the environment values used by the process.
		u.proxy.SetEnvironmentValues()
	}
}

// watchForProxyChanges kicks off a go routine to listen to the watcher and
// update the proxy settings.
func (u *Uniter) watchForProxyChanges(environWatcher apiwatcher.NotifyWatcher) {
	go func() {
		for {
			select {
			case <-u.tomb.Dying():
				return
			case _, ok := <-environWatcher.Changes():
				logger.Debugf("new environment change")
				if !ok {
					return
				}
				environConfig, err := u.st.EnvironConfig()
				if err != nil {
					logger.Errorf("cannot load environment configuration: %v", err)
				} else {
					u.updatePackageProxy(environConfig)
				}
			}
		}
	}()
}<|MERGE_RESOLUTION|>--- conflicted
+++ resolved
@@ -21,7 +21,6 @@
 	"launchpad.net/juju-core/charm/hooks"
 	"launchpad.net/juju-core/cmd"
 	"launchpad.net/juju-core/environs/config"
-	"launchpad.net/juju-core/errors"
 	"launchpad.net/juju-core/juju/osenv"
 	"launchpad.net/juju-core/state/api/params"
 	"launchpad.net/juju-core/state/api/uniter"
@@ -166,10 +165,6 @@
 }
 
 func (u *Uniter) init(unitTag string) (err error) {
-<<<<<<< HEAD
-	defer errors.Maskf(&err, "failed to initialize uniter for %q", unitTag)
-=======
->>>>>>> d85d88f1
 	u.unit, err = u.st.Unit(unitTag)
 	if err != nil {
 		return err
