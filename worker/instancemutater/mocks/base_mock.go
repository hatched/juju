// Code generated by MockGen. DO NOT EDIT.
// Source: github.com/juju/juju/api/base (interfaces: APICaller)

// Package mocks is a generated GoMock package.
package mocks

import (
	context "context"
	http "net/http"
	url "net/url"
	reflect "reflect"

	gomock "github.com/golang/mock/gomock"
	base "github.com/juju/juju/api/base"
	httprequest_v1 "gopkg.in/httprequest.v1"
	names_v3 "gopkg.in/juju/names.v3"
)

// MockAPICaller is a mock of APICaller interface
type MockAPICaller struct {
	ctrl     *gomock.Controller
	recorder *MockAPICallerMockRecorder
}

// MockAPICallerMockRecorder is the mock recorder for MockAPICaller
type MockAPICallerMockRecorder struct {
	mock *MockAPICaller
}

// NewMockAPICaller creates a new mock instance
func NewMockAPICaller(ctrl *gomock.Controller) *MockAPICaller {
	mock := &MockAPICaller{ctrl: ctrl}
	mock.recorder = &MockAPICallerMockRecorder{mock}
	return mock
}

// EXPECT returns an object that allows the caller to indicate expected use
func (m *MockAPICaller) EXPECT() *MockAPICallerMockRecorder {
	return m.recorder
}

// APICall mocks base method
func (m *MockAPICaller) APICall(arg0 string, arg1 int, arg2, arg3 string, arg4, arg5 interface{}) error {
	m.ctrl.T.Helper()
	ret := m.ctrl.Call(m, "APICall", arg0, arg1, arg2, arg3, arg4, arg5)
	ret0, _ := ret[0].(error)
	return ret0
}

// APICall indicates an expected call of APICall
func (mr *MockAPICallerMockRecorder) APICall(arg0, arg1, arg2, arg3, arg4, arg5 interface{}) *gomock.Call {
	mr.mock.ctrl.T.Helper()
	return mr.mock.ctrl.RecordCallWithMethodType(mr.mock, "APICall", reflect.TypeOf((*MockAPICaller)(nil).APICall), arg0, arg1, arg2, arg3, arg4, arg5)
}

// BakeryClient mocks base method
<<<<<<< HEAD
func (m *MockAPICaller) BakeryClient() base.MacaroonDischarger {
=======
func (m *MockAPICaller) BakeryClient() *httpbakery.Client {
	m.ctrl.T.Helper()
>>>>>>> 7399b0cb
	ret := m.ctrl.Call(m, "BakeryClient")
	ret0, _ := ret[0].(base.MacaroonDischarger)
	return ret0
}

// BakeryClient indicates an expected call of BakeryClient
func (mr *MockAPICallerMockRecorder) BakeryClient() *gomock.Call {
	mr.mock.ctrl.T.Helper()
	return mr.mock.ctrl.RecordCallWithMethodType(mr.mock, "BakeryClient", reflect.TypeOf((*MockAPICaller)(nil).BakeryClient))
}

// BestFacadeVersion mocks base method
func (m *MockAPICaller) BestFacadeVersion(arg0 string) int {
	m.ctrl.T.Helper()
	ret := m.ctrl.Call(m, "BestFacadeVersion", arg0)
	ret0, _ := ret[0].(int)
	return ret0
}

// BestFacadeVersion indicates an expected call of BestFacadeVersion
func (mr *MockAPICallerMockRecorder) BestFacadeVersion(arg0 interface{}) *gomock.Call {
	mr.mock.ctrl.T.Helper()
	return mr.mock.ctrl.RecordCallWithMethodType(mr.mock, "BestFacadeVersion", reflect.TypeOf((*MockAPICaller)(nil).BestFacadeVersion), arg0)
}

// ConnectControllerStream mocks base method
func (m *MockAPICaller) ConnectControllerStream(arg0 string, arg1 url.Values, arg2 http.Header) (base.Stream, error) {
	m.ctrl.T.Helper()
	ret := m.ctrl.Call(m, "ConnectControllerStream", arg0, arg1, arg2)
	ret0, _ := ret[0].(base.Stream)
	ret1, _ := ret[1].(error)
	return ret0, ret1
}

// ConnectControllerStream indicates an expected call of ConnectControllerStream
func (mr *MockAPICallerMockRecorder) ConnectControllerStream(arg0, arg1, arg2 interface{}) *gomock.Call {
	mr.mock.ctrl.T.Helper()
	return mr.mock.ctrl.RecordCallWithMethodType(mr.mock, "ConnectControllerStream", reflect.TypeOf((*MockAPICaller)(nil).ConnectControllerStream), arg0, arg1, arg2)
}

// ConnectStream mocks base method
func (m *MockAPICaller) ConnectStream(arg0 string, arg1 url.Values) (base.Stream, error) {
	m.ctrl.T.Helper()
	ret := m.ctrl.Call(m, "ConnectStream", arg0, arg1)
	ret0, _ := ret[0].(base.Stream)
	ret1, _ := ret[1].(error)
	return ret0, ret1
}

// ConnectStream indicates an expected call of ConnectStream
func (mr *MockAPICallerMockRecorder) ConnectStream(arg0, arg1 interface{}) *gomock.Call {
	mr.mock.ctrl.T.Helper()
	return mr.mock.ctrl.RecordCallWithMethodType(mr.mock, "ConnectStream", reflect.TypeOf((*MockAPICaller)(nil).ConnectStream), arg0, arg1)
}

// Context mocks base method
func (m *MockAPICaller) Context() context.Context {
	ret := m.ctrl.Call(m, "Context")
	ret0, _ := ret[0].(context.Context)
	return ret0
}

// Context indicates an expected call of Context
func (mr *MockAPICallerMockRecorder) Context() *gomock.Call {
	return mr.mock.ctrl.RecordCallWithMethodType(mr.mock, "Context", reflect.TypeOf((*MockAPICaller)(nil).Context))
}

// HTTPClient mocks base method
<<<<<<< HEAD
func (m *MockAPICaller) HTTPClient() (*httprequest_v1.Client, error) {
=======
func (m *MockAPICaller) HTTPClient() (*httprequest.Client, error) {
	m.ctrl.T.Helper()
>>>>>>> 7399b0cb
	ret := m.ctrl.Call(m, "HTTPClient")
	ret0, _ := ret[0].(*httprequest_v1.Client)
	ret1, _ := ret[1].(error)
	return ret0, ret1
}

// HTTPClient indicates an expected call of HTTPClient
func (mr *MockAPICallerMockRecorder) HTTPClient() *gomock.Call {
	mr.mock.ctrl.T.Helper()
	return mr.mock.ctrl.RecordCallWithMethodType(mr.mock, "HTTPClient", reflect.TypeOf((*MockAPICaller)(nil).HTTPClient))
}

// ModelTag mocks base method
func (m *MockAPICaller) ModelTag() (names_v3.ModelTag, bool) {
	m.ctrl.T.Helper()
	ret := m.ctrl.Call(m, "ModelTag")
	ret0, _ := ret[0].(names_v3.ModelTag)
	ret1, _ := ret[1].(bool)
	return ret0, ret1
}

// ModelTag indicates an expected call of ModelTag
func (mr *MockAPICallerMockRecorder) ModelTag() *gomock.Call {
	mr.mock.ctrl.T.Helper()
	return mr.mock.ctrl.RecordCallWithMethodType(mr.mock, "ModelTag", reflect.TypeOf((*MockAPICaller)(nil).ModelTag))
}<|MERGE_RESOLUTION|>--- conflicted
+++ resolved
@@ -54,12 +54,7 @@
 }
 
 // BakeryClient mocks base method
-<<<<<<< HEAD
 func (m *MockAPICaller) BakeryClient() base.MacaroonDischarger {
-=======
-func (m *MockAPICaller) BakeryClient() *httpbakery.Client {
-	m.ctrl.T.Helper()
->>>>>>> 7399b0cb
 	ret := m.ctrl.Call(m, "BakeryClient")
 	ret0, _ := ret[0].(base.MacaroonDischarger)
 	return ret0
@@ -128,12 +123,7 @@
 }
 
 // HTTPClient mocks base method
-<<<<<<< HEAD
 func (m *MockAPICaller) HTTPClient() (*httprequest_v1.Client, error) {
-=======
-func (m *MockAPICaller) HTTPClient() (*httprequest.Client, error) {
-	m.ctrl.T.Helper()
->>>>>>> 7399b0cb
 	ret := m.ctrl.Call(m, "HTTPClient")
 	ret0, _ := ret[0].(*httprequest_v1.Client)
 	ret1, _ := ret[1].(error)
